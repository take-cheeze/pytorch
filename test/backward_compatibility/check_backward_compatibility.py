from __future__ import absolute_import, division, print_function, unicode_literals

import argparse
import datetime
import re
import sys
import torch
from torch._C import parse_schema


# The date specifies how long the whitelist exclusion should apply to.
#
#   - If we NEVER give BC guarantee for an operator, you can put the
#     date arbitrarily far in the future.
#   - Otherwise, pick a date that is far enough in the future that you
#     believe you can land your diff before then.
#
# Whitelist entries can be removed after the date listed on them passes.
white_list = [
    ('c10_experimental', datetime.date(2020, 1, 1)),
<<<<<<< HEAD
    ('index_fill', datetime.date(2019, 10, 30)),
    ('align_to', datetime.date(2019, 10, 30)),
    ('unflatten', datetime.date(2019, 10, 30)),
    ('softmax', datetime.date(2019, 10, 30)),
    ('slow_conv_transpose2d_backward', datetime.date(2019, 10, 30)),
    ('slow_conv_transpose3d_backward', datetime.date(2019, 10, 30)),
    ('thnn_conv2d_backward', datetime.date(2019, 10, 30)),
    ('thnn_conv_depthwise2d_backward', datetime.date(2019, 10, 30)),
    ('thnn_conv3d_backward', datetime.date(2019, 10, 30)),
    ('thnn_conv3d', datetime.date(9999, 1, 1)),
    ('thnn_conv3d.out', datetime.date(9999, 1, 1)),
    ('empty_like', datetime.date(2019, 10, 30)),
    ('rand_like', datetime.date(2019, 11, 11)),
    ('ones_like', datetime.date(2019, 11, 11)),
    ('full_like', datetime.date(2019, 11, 11)),
    ('AutogradAnyNonZero', datetime.date(2019, 11, 11)),
=======
>>>>>>> be757957
    ('_batch_norm_impl_index', datetime.date(2019, 11, 15)),
    ('_batch_norm_impl_index_backward', datetime.date(2019, 11, 15)),
    ('cudnn_batch_norm', datetime.date(2019, 11, 15)),
    ('cudnn_batch_norm_backward', datetime.date(2019, 11, 15)),
    ('_nnpack_spatial_convolution', datetime.date(2019, 11, 12)),
]


def white_listed(schema, white_list):
    for item in white_list:
        if item[1] < datetime.date.today():
            continue
        regexp = re.compile(item[0])
        if regexp.search(schema.name):
            return True
    return False


def check_bc(new_schema_dict):
    existing_schemas = torch._C._jit_get_all_schemas()
    for existing_schema in existing_schemas:
        if white_listed(existing_schema, white_list):
            print("skipping schema: ", str(existing_schema))
            continue
        print("processing existing schema: ", str(existing_schema))
        new_schemas = new_schema_dict.get(existing_schema.name, [])
        found = False
        for new_schema in new_schemas:
            if new_schema.is_backward_compatible_with(existing_schema):
                found = True
                break
        if not found:
            print('Can NOT find backward compatible schemas after changes '
                  'for schema {} from the following candidates:\n[\n{}\n]'
                  .format(
                      str(existing_schema),
                      "\n\t".join(str(s) for s in new_schemas)))
            print('The PR is introducing backward incompatible changes to the '
                  'operator library. Please contact PyTorch team to confirm '
                  'whether this change is wanted or not.')
            # TODO Print out more details about why candidates don't match.
            return False
    print('Found backward compatible schemas for all existing schemas')
    return True


if __name__ == '__main__':
    parser = argparse.ArgumentParser(description='Process some integers.')
    parser.add_argument(
        '--new-schemas',
        help='filename to load new schemas',
        type=str,
        default='schemas.txt')
    args = parser.parse_args()
    new_schema_dict = dict()
    with open(args.new_schemas, 'r') as f:
        line = f.readline()
        while line:
            s = parse_schema(line.strip())
            line = f.readline()
            slist = new_schema_dict.get(s.name, [])
            slist.append(s)
            new_schema_dict[s.name] = slist

    if not check_bc(new_schema_dict):
        sys.exit(1)<|MERGE_RESOLUTION|>--- conflicted
+++ resolved
@@ -18,30 +18,13 @@
 # Whitelist entries can be removed after the date listed on them passes.
 white_list = [
     ('c10_experimental', datetime.date(2020, 1, 1)),
-<<<<<<< HEAD
-    ('index_fill', datetime.date(2019, 10, 30)),
-    ('align_to', datetime.date(2019, 10, 30)),
-    ('unflatten', datetime.date(2019, 10, 30)),
-    ('softmax', datetime.date(2019, 10, 30)),
-    ('slow_conv_transpose2d_backward', datetime.date(2019, 10, 30)),
-    ('slow_conv_transpose3d_backward', datetime.date(2019, 10, 30)),
-    ('thnn_conv2d_backward', datetime.date(2019, 10, 30)),
-    ('thnn_conv_depthwise2d_backward', datetime.date(2019, 10, 30)),
-    ('thnn_conv3d_backward', datetime.date(2019, 10, 30)),
-    ('thnn_conv3d', datetime.date(9999, 1, 1)),
-    ('thnn_conv3d.out', datetime.date(9999, 1, 1)),
-    ('empty_like', datetime.date(2019, 10, 30)),
-    ('rand_like', datetime.date(2019, 11, 11)),
-    ('ones_like', datetime.date(2019, 11, 11)),
-    ('full_like', datetime.date(2019, 11, 11)),
-    ('AutogradAnyNonZero', datetime.date(2019, 11, 11)),
-=======
->>>>>>> be757957
     ('_batch_norm_impl_index', datetime.date(2019, 11, 15)),
     ('_batch_norm_impl_index_backward', datetime.date(2019, 11, 15)),
     ('cudnn_batch_norm', datetime.date(2019, 11, 15)),
     ('cudnn_batch_norm_backward', datetime.date(2019, 11, 15)),
     ('_nnpack_spatial_convolution', datetime.date(2019, 11, 12)),
+    ('thnn_conv3d', datetime.date(9999, 1, 1)),
+    ('thnn_conv3d.out', datetime.date(9999, 1, 1)),
 ]
 
 
