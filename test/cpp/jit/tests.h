#pragma once

/**
 * See README.md for instructions on how to add a new test.
 */
#include <torch/csrc/WindowsTorchApiMacro.h>
#include <c10/macros/Export.h>

namespace torch {
namespace jit {
#define TH_FORALL_TESTS(_)             \
  _(ADFormulas)                        \
  _(Attributes)                        \
  _(Blocks)                            \
  _(CodeTemplate)                      \
  _(ControlFlow)                       \
  _(CreateAutodiffSubgraphs)           \
  _(CustomOperators)                   \
  _(CustomOperatorAliasing)            \
  _(IValueKWargs)                      \
  _(CustomFusion)                      \
  _(SchemaMatching)                    \
  _(Differentiate)                     \
  _(DifferentiateWithRequiresGrad)     \
  _(FromQualString)                    \
  _(InternedStrings)                   \
  _(IValue)                            \
  _(PassManagement)                    \
  _(Proto)                             \
  _(RegisterFusionCachesKernel)        \
  _(SchemaParser)                      \
  _(TopologicalIndex)                  \
  _(TopologicalMove)                   \
  _(SubgraphUtils)                     \
  _(AliasAnalysis)                     \
  _(ContainerAliasing)                 \
  _(AliasRegistration)                 \
  _(WriteTracking)                     \
  _(Wildcards)                         \
  _(MemoryDAG)                         \
  _(IRParser)                          \
  _(ConstantPooling)                   \
  _(ConstantPropagation)               \
  _(NetDefConverter)                   \
  _(THNNConv)                          \
  _(ATenNativeBatchNorm)               \
  _(NoneSchemaMatch)                   \
  _(ClassParser)                       \
  _(Profiler)                          \
  _(InsertAndEliminateRedundantGuards) \
  _(InsertBailOuts)                    \
  _(PeepholeOptimize)                  \
  _(RecordFunction)                    \
  _(ThreadLocalDebugInfo)              \
  _(SubgraphMatching)                  \
  _(SubgraphRewriter)                  \
  _(ModuleDefine)                      \
  _(QualifiedName)                     \
  _(ClassImport)                       \
  _(ProfiledTensorTypeHashing)         \
  _(ScriptObject)                      \
  _(SaveExtraFilesHook)                \
  _(DCE)                               \
  _(CustomFusionNestedBlocks)          \
  _(ClassDerive)                       \
  _(ModuleInterfaceSerialization)      \
  _(ClassTypeAddRemoveAttr)            \
  _(Inliner)                           \
  _(LiteInterpreterAdd)                \
  _(LiteInterpreterConv)               \
  _(LiteInterpreterInline)             \
<<<<<<< HEAD
  _(LiteInterpreterPrimOverload)       \
=======
  _(LiteInterpreterTuple)              \
>>>>>>> 38d1080a
  _(CommonAncestor)

#define TH_FORALL_TESTS_CUDA(_) \
  _(ArgumentSpec)               \
  _(CompleteArgumentSpec)       \
  _(Fusion)                     \
  _(GraphExecutor)              \
  _(ModuleConversion)           \
  _(Interp)

#define DECLARE_JIT_TEST(name) void test##name();
TH_FORALL_TESTS(DECLARE_JIT_TEST)
TH_FORALL_TESTS_CUDA(DECLARE_JIT_TEST)
#undef DECLARE_JIT_TEST

// This test is special since it requires prior setup in python.
// So it is not part of the general test list (which is shared between the gtest
// and python test runners), but is instead invoked manually by the
// torch_python_test.cpp
void testEvalModeForLoadedModule();

} // namespace jit
} // namespace torch<|MERGE_RESOLUTION|>--- conflicted
+++ resolved
@@ -69,11 +69,8 @@
   _(LiteInterpreterAdd)                \
   _(LiteInterpreterConv)               \
   _(LiteInterpreterInline)             \
-<<<<<<< HEAD
+  _(LiteInterpreterTuple)              \
   _(LiteInterpreterPrimOverload)       \
-=======
-  _(LiteInterpreterTuple)              \
->>>>>>> 38d1080a
   _(CommonAncestor)
 
 #define TH_FORALL_TESTS_CUDA(_) \
