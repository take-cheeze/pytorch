--- conflicted
+++ resolved
@@ -134,7 +134,16 @@
   ASSERT_EQ(y.sizes(), torch::IntArrayRef({2, 3, 3, 3}));
 }
 
-<<<<<<< HEAD
+TEST_F(FunctionalTest, HingeEmbeddingLoss) {
+  auto input = torch::tensor({{2, 22, 4}, {20, 10, 0}}, torch::kFloat);
+  auto target = torch::tensor({{2, 6, 4}, {1, 10, 0}}, torch::kFloat);
+  auto output = F::hinge_embedding_loss(
+      input, target, HingeEmbeddingLossOptions().margin(2));
+  auto expected = torch::tensor({10}, torch::kFloat);
+
+  ASSERT_TRUE(output.allclose(expected));
+}
+
 TEST_F(FunctionalTest, MaxUnpool1d) {
   auto x = torch::tensor({{{2, 4, 5}}}, torch::requires_grad());
   auto indices = torch::tensor({{{1, 3, 4}}}, torch::kLong);
@@ -159,14 +168,4 @@
   ASSERT_EQ(y.ndimension(), 3);
   ASSERT_TRUE(torch::allclose(y, torch::tensor({{{0, 2, 0, 4, 5}}}, torch::kFloat)));
   ASSERT_EQ(y.sizes(), torch::IntArrayRef({1, 1, 5}));
-=======
-TEST_F(FunctionalTest, HingeEmbeddingLoss) {
-  auto input = torch::tensor({{2, 22, 4}, {20, 10, 0}}, torch::kFloat);
-  auto target = torch::tensor({{2, 6, 4}, {1, 10, 0}}, torch::kFloat);
-  auto output = F::hinge_embedding_loss(
-      input, target, HingeEmbeddingLossOptions().margin(2));
-  auto expected = torch::tensor({10}, torch::kFloat);
-
-  ASSERT_TRUE(output.allclose(expected));
->>>>>>> db1ee26c
 }