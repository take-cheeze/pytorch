#include <gtest/gtest.h>

#include <torch/torch.h>

#include <test/cpp/api/support.h>

using namespace torch::nn;
using namespace torch::test;

class TestModel : public torch::nn::Module {
 public:
  TestModel()
      : l1(register_module("l1", Linear(10, 3))),
        l2(register_module("l2", Linear(3, 5))),
        l3(register_module("l3", Linear(5, 100))) {}

  Linear l1, l2, l3;
};

class NestedModel : public torch::nn::Module {
 public:
  NestedModel()
      : param_(register_parameter("param", torch::empty({3, 2, 21}))),
        l1(register_module("l1", Linear(5, 20))),
        t(register_module("test", std::make_shared<TestModel>())) {}

  torch::Tensor param_;
  Linear l1;
  std::shared_ptr<TestModel> t;
};

struct ModulesTest : torch::test::SeedingFixture {};

TEST_F(ModulesTest, Conv1d) {
  Conv1d model(Conv1dOptions(3, 2, 3).stride(2));
  auto x = torch::randn({2, 3, 5}, torch::requires_grad());
  auto y = model(x);
  torch::Tensor s = y.sum();

  s.backward();
  ASSERT_EQ(y.ndimension(), 3);
  ASSERT_EQ(s.ndimension(), 0);
  for (auto i = 0; i < 3; i++) {
    ASSERT_EQ(y.size(i), 2);
  }

  ASSERT_EQ(model->weight.grad().numel(), 3 * 2 * 3);
}

TEST_F(ModulesTest, Conv2dEven) {
  Conv2d model(Conv2dOptions(3, 2, 3).stride(2));
  auto x = torch::randn({2, 3, 5, 5}, torch::requires_grad());
  auto y = model(x);
  torch::Tensor s = y.sum();

  s.backward();
  ASSERT_EQ(y.ndimension(), 4);
  ASSERT_EQ(s.ndimension(), 0);
  for (auto i = 0; i < 4; i++) {
    ASSERT_EQ(y.size(i), 2);
  }

  ASSERT_EQ(model->weight.grad().numel(), 3 * 2 * 3 * 3);
}

TEST_F(ModulesTest, Conv2dUneven) {
  Conv2d model(Conv2dOptions(3, 2, {3, 2}).stride({2, 2}));
  auto x = torch::randn({2, 3, 5, 4}, torch::requires_grad());
  auto y = model(x);
  torch::Tensor s = y.sum();

  s.backward();
  ASSERT_EQ(y.ndimension(), 4);
  ASSERT_EQ(s.ndimension(), 0);
  for (auto i = 0; i < 4; i++) {
    ASSERT_EQ(y.size(i), 2);
  }

  ASSERT_EQ(model->weight.grad().numel(), 3 * 2 * 3 * 2);
}

TEST_F(ModulesTest, Conv3d) {
  Conv3d model(Conv3dOptions(3, 2, 3).stride(2));
  auto x = torch::randn({2, 3, 5, 5, 5}, torch::requires_grad());
  auto y = model(x);
  torch::Tensor s = y.sum();

  s.backward();
  ASSERT_EQ(y.ndimension(), 5);
  ASSERT_EQ(s.ndimension(), 0);
  for (auto i = 0; i < 5; i++) {
    ASSERT_EQ(y.size(i), 2);
  }

  ASSERT_TRUE(model->weight.grad().numel() == 3 * 2 * 3 * 3 * 3);
}

TEST_F(ModulesTest, MaxPool1d) {
  MaxPool1d model(MaxPool1dOptions(3).stride(2));
  auto x = torch::ones({1, 1, 5}, torch::requires_grad());
  auto y = model(x);
  torch::Tensor s = y.sum();

  s.backward();
  ASSERT_EQ(y.ndimension(), 3);
  ASSERT_TRUE(torch::allclose(y, torch::ones({1, 1 ,2})));
  ASSERT_EQ(s.ndimension(), 0);
  ASSERT_EQ(y.sizes(), std::vector<int64_t>({1, 1, 2}));
}

TEST_F(ModulesTest, MaxPool1dReturnIndices) {
  MaxPool1d model(MaxPool1dOptions(3).stride(2));
  auto x = torch::ones({1, 1, 5}, torch::requires_grad());
  torch::Tensor y, indices;
  std::tie(y, indices) = model->forward_with_indices(x);

  ASSERT_EQ(y.dim(), 3);
  ASSERT_TRUE(torch::allclose(y, torch::ones({1, 1 ,2})));
  ASSERT_EQ(y.sizes(), std::vector<int64_t>({1, 1, 2}));

  ASSERT_TRUE(torch::allclose(indices, torch::tensor({{{0, 2}}}, torch::kLong)));
  ASSERT_EQ(indices.sizes(), std::vector<int64_t>({1, 1, 2}));
}

TEST_F(ModulesTest, MaxPool2dEven) {
  MaxPool2d model(MaxPool2dOptions(3).stride(2));
  auto x = torch::ones({2, 5, 5}, torch::requires_grad());
  auto y = model(x);
  torch::Tensor s = y.sum();

  s.backward();
  ASSERT_EQ(y.ndimension(), 3);
  ASSERT_TRUE(torch::allclose(y, torch::ones({2, 2 ,2})));
  ASSERT_EQ(s.ndimension(), 0);
  ASSERT_EQ(y.sizes(), std::vector<int64_t>({2, 2, 2}));
}

TEST_F(ModulesTest, MaxPool2dUneven) {
  MaxPool2d model(MaxPool2dOptions({3, 2}).stride({2, 2}));
  auto x = torch::ones({2, 5, 4}, torch::requires_grad());
  auto y = model(x);
  torch::Tensor s = y.sum();

  s.backward();
  ASSERT_EQ(y.ndimension(), 3);
  ASSERT_TRUE(torch::allclose(y, torch::ones({2, 2, 2})));
  ASSERT_EQ(s.ndimension(), 0);
  ASSERT_EQ(y.sizes(), std::vector<int64_t>({2, 2, 2}));
}

TEST_F(ModulesTest, MaxPool2dReturnIndices) {
  MaxPool2d model(MaxPool2dOptions(3).stride(2));
  auto x = torch::ones({2, 5, 5}, torch::requires_grad());
  torch::Tensor y, indices;
  std::tie(y, indices) = model->forward_with_indices(x);

  ASSERT_EQ(y.dim(), 3);
  ASSERT_TRUE(torch::allclose(y, torch::ones({2, 2 ,2})));
  ASSERT_EQ(y.sizes(), std::vector<int64_t>({2, 2, 2}));
  ASSERT_TRUE(torch::allclose(
    indices,
    torch::tensor({{{ 0,  2},
                    {10, 12}},
                   {{ 0,  2},
                    {10, 12}}}, torch::kLong)));
  ASSERT_EQ(indices.sizes(), std::vector<int64_t>({2, 2, 2}));
}

TEST_F(ModulesTest, MaxPool3d) {
  MaxPool3d model(MaxPool3dOptions(3).stride(2));
  auto x = torch::ones({2, 5, 5, 5}, torch::requires_grad());
  auto y = model(x);
  torch::Tensor s = y.sum();

  s.backward();
  ASSERT_EQ(y.ndimension(), 4);
  ASSERT_TRUE(torch::allclose(y, torch::ones({2, 2, 2, 2})));
  ASSERT_EQ(s.ndimension(), 0);
  ASSERT_EQ(y.sizes(), std::vector<int64_t>({2, 2, 2, 2}));
}

TEST_F(ModulesTest, MaxPool3dReturnIndices) {
  MaxPool3d model(MaxPool3dOptions(3).stride(2));
  auto x = torch::ones({2, 5, 5, 5}, torch::requires_grad());
  torch::Tensor y, indices;
  std::tie(y, indices) = model->forward_with_indices(x);

  ASSERT_EQ(y.dim(), 4);
  ASSERT_TRUE(torch::allclose(y, torch::ones({2, 2, 2, 2})));
  ASSERT_EQ(y.sizes(), std::vector<int64_t>({2, 2, 2, 2}));

  ASSERT_TRUE(torch::allclose(
    indices,
    torch::tensor({{{{ 0,  2},
                     {10, 12}},
                    {{50, 52},
                     {60, 62}}},
                   {{{ 0,  2},
                     {10, 12}},
                    {{50, 52},
                     {60, 62}}}}, torch::kLong)));
  ASSERT_EQ(indices.sizes(), std::vector<int64_t>({2, 2, 2, 2}));
}

TEST_F(ModulesTest, AvgPool1d) {
  AvgPool1d model(AvgPool1dOptions(3).stride(2));
  auto x = torch::ones({1, 1, 5}, torch::requires_grad());
  auto y = model(x);
  torch::Tensor s = y.sum();

  s.backward();
  ASSERT_EQ(y.ndimension(), 3);
  ASSERT_TRUE(torch::allclose(y, torch::ones({1, 1, 2})));
  ASSERT_EQ(s.ndimension(), 0);
  ASSERT_EQ(y.sizes(), std::vector<int64_t>({1, 1, 2}));
}

TEST_F(ModulesTest, AvgPool2dEven) {
  AvgPool2d model(AvgPool2dOptions(3).stride(2));
  auto x = torch::ones({2, 5, 5}, torch::requires_grad());
  auto y = model(x);
  torch::Tensor s = y.sum();

  s.backward();
  ASSERT_EQ(y.ndimension(), 3);
  ASSERT_TRUE(torch::allclose(y, torch::ones({2, 2, 2})));
  ASSERT_EQ(s.ndimension(), 0);
  ASSERT_EQ(y.sizes(), std::vector<int64_t>({2, 2, 2}));
}

TEST_F(ModulesTest, AvgPool2dUneven) {
  AvgPool2d model(AvgPool2dOptions({3, 2}).stride({2, 2}));
  auto x = torch::ones({2, 5, 4}, torch::requires_grad());
  auto y = model(x);
  torch::Tensor s = y.sum();

  s.backward();
  ASSERT_EQ(y.ndimension(), 3);
  ASSERT_TRUE(torch::allclose(y, torch::ones({2, 2, 2})));
  ASSERT_EQ(s.ndimension(), 0);
  ASSERT_EQ(y.sizes(), std::vector<int64_t>({2, 2, 2}));
}

TEST_F(ModulesTest, AvgPool3d) {
  AvgPool3d model(AvgPool3dOptions(3).stride(2));
  auto x = torch::ones({2, 5, 5, 5}, torch::requires_grad());
  auto y = model(x);
  torch::Tensor s = y.sum();

  s.backward();
  ASSERT_EQ(y.ndimension(), 4);
  ASSERT_TRUE(torch::allclose(y, torch::ones({2, 2, 2, 2})));
  ASSERT_EQ(s.ndimension(), 0);
  ASSERT_EQ(y.sizes(), std::vector<int64_t>({2, 2, 2, 2}));
}

TEST_F(ModulesTest, LPPool1d) {
  int norm_type = 2;
  int stride = 2;
  int kernel_size = 3;

  LPPool1d model(LPPool1dOptions(norm_type, kernel_size).stride(stride));
  auto x = torch::ones({1, 1, 5});
  auto y = model(x);
  auto expected = (torch::pow(torch::tensor({{{1, 1}}}, torch::kFloat), norm_type) * kernel_size).pow(1. / norm_type);

  ASSERT_EQ(y.ndimension(), 3);
  ASSERT_TRUE(torch::allclose(y, expected));
  ASSERT_EQ(y.sizes(), torch::IntArrayRef({1, 1, 2}));
}

TEST_F(ModulesTest, LPPool2d) {
  int norm_type = 2;
  int stride = 2;
  std::vector<int64_t> kernel_size({2, 3});

  LPPool2d model(LPPool2dOptions(norm_type, kernel_size).stride(stride));
  auto x = torch::ones({1, 2, 5});
  auto y = model(x);
  auto expected = (torch::pow(torch::tensor({{{1, 1}}}, torch::kFloat), norm_type) * (kernel_size[0] * kernel_size[1])).pow(1. / norm_type);

  ASSERT_EQ(y.ndimension(), 3);
  ASSERT_TRUE(torch::allclose(y, expected));
  ASSERT_EQ(y.sizes(), torch::IntArrayRef({1, 1, 2}));
}

TEST_F(ModulesTest, Identity) {
  Identity identity;
  auto input = torch::tensor({{1, 3, 4}, {2, 3, 4}}, torch::requires_grad());
  auto output = identity->forward(input);
  auto expected = torch::tensor({{1, 3, 4}, {2, 3, 4}}, torch::kFloat);
  auto s = output.sum();
  s.backward();

  ASSERT_TRUE(torch::equal(output, expected));
  ASSERT_TRUE(torch::equal(input.grad(), torch::ones_like(input)));
}

TEST_F(ModulesTest, AdaptiveMaxPool1d) {
  AdaptiveMaxPool1d model(3);
  auto x = torch::tensor({{{1, 2, 3, 4, 5}}}, torch::requires_grad());
  auto y = model(x);
  torch::Tensor s = y.sum();

  s.backward();
  ASSERT_EQ(y.ndimension(), 3);
  ASSERT_TRUE(torch::allclose(y, torch::tensor({{{2, 4, 5}}}, torch::kFloat)));
  ASSERT_EQ(s.ndimension(), 0);
  ASSERT_EQ(y.sizes(), std::vector<int64_t>({1, 1, 3}));
}

TEST_F(ModulesTest, AdaptiveMaxPool1dReturnIndices) {
  AdaptiveMaxPool1d model(3);
  auto x = torch::tensor({{{1, 2, 3, 4, 5}}}, torch::requires_grad());
  torch::Tensor y, indices;
  std::tie(y, indices) = model->forward_with_indices(x);

  ASSERT_EQ(y.dim(), 3);
  ASSERT_TRUE(torch::allclose(y, torch::tensor({{{2, 4, 5}}}, torch::kFloat)));
  ASSERT_EQ(y.sizes(), std::vector<int64_t>({1, 1, 3}));
  ASSERT_TRUE(torch::allclose(indices, torch::tensor({{{1, 3, 4}}}, torch::kLong)));
  ASSERT_EQ(indices.sizes(), std::vector<int64_t>({1, 1, 3}));
}

TEST_F(ModulesTest, AdaptiveMaxPool2dEven) {
  AdaptiveMaxPool2d model(3);
  auto x = torch::arange(0, 50);
  x.resize_({2, 5, 5}).set_requires_grad(true);
  auto y = model(x);
  torch::Tensor s = y.sum();

  s.backward();
  ASSERT_EQ(y.ndimension(), 3);
  ASSERT_TRUE(torch::allclose(y, torch::tensor({
    {{6, 8, 9},
     {16, 18, 19},
     {21, 23, 24}},
    {{31, 33, 34},
     {41, 43, 44},
     {46, 48, 49}},
  }, torch::kFloat)));
  ASSERT_EQ(s.ndimension(), 0);
  ASSERT_EQ(y.sizes(), std::vector<int64_t>({2, 3, 3}));
}

TEST_F(ModulesTest, AdaptiveMaxPool2dUneven) {
  AdaptiveMaxPool2d model(AdaptiveMaxPool2dOptions({3, 2}));
  auto x = torch::arange(0, 40);
  x.resize_({2, 5, 4}).set_requires_grad(true);
  auto y = model(x);
  torch::Tensor s = y.sum();

  s.backward();
  ASSERT_EQ(y.ndimension(), 3);
  ASSERT_TRUE(torch::allclose(y, torch::tensor({
    {{5, 7},
     {13, 15},
     {17, 19}},
    {{25, 27},
     {33, 35},
     {37, 39}},
  }, torch::kFloat)));
  ASSERT_EQ(s.ndimension(), 0);
  ASSERT_EQ(y.sizes(), std::vector<int64_t>({2, 3, 2}));
}

TEST_F(ModulesTest, AdaptiveMaxPool2dReturnIndicesEven) {
  AdaptiveMaxPool2d model(3);
  auto x = torch::arange(0, 50);
  x.resize_({2, 5, 5}).set_requires_grad(true);
  torch::Tensor y, indices;
  std::tie(y, indices) = model->forward_with_indices(x);
  torch::Tensor s = y.sum();

  s.backward();
  ASSERT_EQ(s.ndimension(), 0);

  ASSERT_EQ(y.ndimension(), 3);
  ASSERT_TRUE(torch::allclose(y, torch::tensor({
    {{6, 8, 9},
     {16, 18, 19},
     {21, 23, 24}},
    {{31, 33, 34},
     {41, 43, 44},
     {46, 48, 49}},
  }, torch::kFloat)));
  ASSERT_EQ(y.sizes(), std::vector<int64_t>({2, 3, 3}));

  ASSERT_EQ(indices.ndimension(), 3);
  ASSERT_TRUE(torch::allclose(indices, torch::tensor({
    {{6, 8, 9},
     {16, 18, 19},
     {21, 23, 24}},
    {{6, 8, 9},
     {16, 18, 19},
     {21, 23, 24}},
  }, torch::kLong)));
  ASSERT_EQ(indices.sizes(), std::vector<int64_t>({2, 3, 3}));
}

TEST_F(ModulesTest, AdaptiveMaxPool2dReturnIndicesUneven) {
  AdaptiveMaxPool2d model(AdaptiveMaxPool2dOptions({3, 2}));
  auto x = torch::arange(0, 40);
  x.resize_({2, 5, 4}).set_requires_grad(true);
  torch::Tensor y, indices;
  std::tie(y, indices) = model->forward_with_indices(x);
  torch::Tensor s = y.sum();

  s.backward();
  ASSERT_EQ(s.ndimension(), 0);

  ASSERT_EQ(y.ndimension(), 3);
  ASSERT_TRUE(torch::allclose(y, torch::tensor({
    {{5, 7},
     {13, 15},
     {17, 19}},
    {{25, 27},
     {33, 35},
     {37, 39}},
  }, torch::kFloat)));
  ASSERT_EQ(y.sizes(), std::vector<int64_t>({2, 3, 2}));

  ASSERT_EQ(indices.ndimension(), 3);
  ASSERT_TRUE(torch::allclose(indices, torch::tensor({
    {{5, 7},
     {13, 15},
     {17, 19}},
    {{5, 7},
     {13, 15},
     {17, 19}},
  }, torch::kLong)));
  ASSERT_EQ(indices.sizes(), std::vector<int64_t>({2, 3, 2}));
}

TEST_F(ModulesTest, AdaptiveMaxPool3d) {
  AdaptiveMaxPool3d model(3);
  auto x = torch::arange(0, 64);
  x.resize_({1, 4, 4, 4}).set_requires_grad(true);
  auto y = model(x);
  torch::Tensor s = y.sum();

  s.backward();
  ASSERT_EQ(s.ndimension(), 0);

  ASSERT_EQ(y.ndimension(), 4);
  ASSERT_TRUE(torch::allclose(y, torch::tensor({
    {{21, 22, 23},
     {25, 26, 27},
     {29, 30, 31}},
    {{37, 38, 39},
     {41, 42, 43},
     {45, 46, 47}},
    {{53, 54, 55},
     {57, 58, 59},
     {61, 62, 63}},
  }, torch::kFloat)));
  ASSERT_EQ(y.sizes(), std::vector<int64_t>({1, 3, 3, 3}));
}

TEST_F(ModulesTest, AdaptiveMaxPool3dReturnIndices) {
  AdaptiveMaxPool3d model(3);
  auto x = torch::arange(0, 64);
  x.resize_({1, 4, 4, 4}).set_requires_grad(true);
  torch::Tensor y, indices;
  std::tie(y, indices) = model->forward_with_indices(x);
  torch::Tensor s = y.sum();

  s.backward();
  ASSERT_EQ(s.ndimension(), 0);

  ASSERT_EQ(y.ndimension(), 4);
  ASSERT_TRUE(torch::allclose(y, torch::tensor({
    {{21, 22, 23},
     {25, 26, 27},
     {29, 30, 31}},
    {{37, 38, 39},
     {41, 42, 43},
     {45, 46, 47}},
    {{53, 54, 55},
     {57, 58, 59},
     {61, 62, 63}},
  }, torch::kFloat)));
  ASSERT_EQ(y.sizes(), std::vector<int64_t>({1, 3, 3, 3}));

  ASSERT_EQ(indices.ndimension(), 4);
  ASSERT_TRUE(torch::allclose(indices, torch::tensor({
    {{21, 22, 23},
     {25, 26, 27},
     {29, 30, 31}},
    {{37, 38, 39},
     {41, 42, 43},
     {45, 46, 47}},
    {{53, 54, 55},
     {57, 58, 59},
     {61, 62, 63}},
  }, torch::kLong)));
  ASSERT_EQ(indices.sizes(), std::vector<int64_t>({1, 3, 3, 3}));
}

TEST_F(ModulesTest, AdaptiveAvgPool1d) {
  AdaptiveAvgPool1d model(3);
  auto x = torch::tensor({{{1, 2, 3, 4, 5}}}, torch::requires_grad());
  auto y = model(x);
  torch::Tensor s = y.sum();

  s.backward();
  ASSERT_EQ(s.ndimension(), 0);

  ASSERT_EQ(y.ndimension(), 3);
  ASSERT_TRUE(torch::allclose(y, torch::tensor({{{1.5, 3.0, 4.5}}}, torch::kFloat)));
  ASSERT_EQ(y.sizes(), std::vector<int64_t>({1, 1, 3}));
}

TEST_F(ModulesTest, AdaptiveAvgPool2dEven) {
  AdaptiveAvgPool2d model(3);
  auto x = torch::arange(0, 50);
  x.resize_({2, 5, 5}).set_requires_grad(true);
  auto y = model(x);
  torch::Tensor s = y.sum();

  s.backward();
  ASSERT_EQ(s.ndimension(), 0);

  ASSERT_EQ(y.ndimension(), 3);
  ASSERT_TRUE(torch::allclose(y, torch::tensor({
    {{ 3.0,  4.5,  6.0},
     {10.5, 12.0, 13.5},
     {18.0, 19.5, 21.0}},
    {{28.0, 29.5, 31.0},
     {35.5, 37.0, 38.5},
     {43.0, 44.5, 46.0}},
  }, torch::kFloat)));
  ASSERT_EQ(y.sizes(), std::vector<int64_t>({2, 3, 3}));
}

TEST_F(ModulesTest, AdaptiveAvgPool2dUneven) {
  AdaptiveAvgPool2d model(AdaptiveAvgPool2dOptions({3, 2}));
  auto x = torch::arange(0, 40);
  x.resize_({2, 5, 4}).set_requires_grad(true);
  auto y = model(x);
  torch::Tensor s = y.sum();

  s.backward();
  ASSERT_EQ(s.ndimension(), 0);

  ASSERT_EQ(y.ndimension(), 3);
  ASSERT_TRUE(torch::allclose(y, torch::tensor({
    {{2.5, 4.5},
     {8.5, 10.5},
     {14.5, 16.5}},
    {{22.5, 24.5},
     {28.5, 30.5},
     {34.5, 36.5}},
  }, torch::kFloat)));
  ASSERT_EQ(y.sizes(), std::vector<int64_t>({2, 3, 2}));
}

TEST_F(ModulesTest, AdaptiveAvgPool3d) {
  AdaptiveAvgPool3d model(3);
  auto x = torch::arange(0, 64);
  x.resize_({1, 4, 4, 4}).set_requires_grad(true);
  auto y = model(x);
  torch::Tensor s = y.sum();

  s.backward();
  ASSERT_EQ(s.ndimension(), 0);

  ASSERT_EQ(y.ndimension(), 4);
  ASSERT_TRUE(torch::allclose(y, torch::tensor({
    {{10.5, 11.5, 12.5},
     {14.5, 15.5, 16.5},
     {18.5, 19.5, 20.5}},
    {{26.5, 27.5, 28.5},
     {30.5, 31.5, 32.5},
     {34.5, 35.5, 36.5}},
    {{42.5, 43.5, 44.5},
     {46.5, 47.5, 48.5},
     {50.5, 51.5, 52.5}},
  }, torch::kFloat)));
  ASSERT_EQ(y.sizes(), std::vector<int64_t>({1, 3, 3, 3}));
}

TEST_F(ModulesTest, MaxUnpool1d) {
  auto indices = torch::tensor({{{1, 3, 4}}}, torch::kLong);
  auto x = torch::tensor({{{2, 4, 5}}}, torch::requires_grad());
  auto model = MaxUnpool1d{3};
  auto y = model->forward(x, indices);

  ASSERT_EQ(y.dim(), 3);
  ASSERT_TRUE(torch::allclose(y,
    torch::tensor({{{0, 2, 0, 4, 5, 0, 0, 0, 0}}}, torch::kFloat)));
  ASSERT_EQ(y.sizes(), std::vector<int64_t>({1, 1, 9}));

  indices = torch::tensor({{{1, 3, 4}}}, torch::kLong);
  x = torch::tensor({{{2, 4, 5}}}, torch::requires_grad());
  model = MaxUnpool1d{MaxUnpool1dOptions(3).stride(2).padding(1)};
  y = model->forward(x, indices, std::vector<int64_t>({1, 1, 5}));

  ASSERT_EQ(y.dim(), 3);
  ASSERT_TRUE(torch::allclose(y,
    torch::tensor({{{0, 2, 0, 4, 5}}}, torch::kFloat)));
  ASSERT_EQ(y.sizes(), std::vector<int64_t>({1, 1, 5}));
}

TEST_F(ModulesTest, MaxPool1d_MaxUnpool1d) {
  MaxPool1d pool {MaxPool1dOptions(2).stride(2)};
  MaxUnpool1d unpool {MaxUnpool1dOptions(2).stride(2)};
  auto input = torch::tensor({{{1, 2, 3, 4, 5, 6, 7, 8}}}, torch::kFloat);
  torch::Tensor output, indices;
  std::tie(output, indices) = pool->forward_with_indices(input);
  ASSERT_TRUE(torch::allclose(
    unpool(output, indices),
    torch::tensor({{{0, 2, 0, 4, 0, 6, 0, 8}}} , torch::kFloat)));

  // Example showcasing the use of output_size
  input = torch::tensor({{{1, 2, 3, 4, 5, 6, 7, 8, 9}}}, torch::kFloat);
  std::tie(output, indices) = pool->forward_with_indices(input);
  ASSERT_TRUE(torch::allclose(
    unpool(output, indices, input.sizes()),
    torch::tensor({{{0, 2, 0, 4, 0, 6, 0, 8, 0}}} , torch::kFloat)));
  ASSERT_TRUE(torch::allclose(
    unpool(output, indices),
    torch::tensor({{{0, 2, 0, 4, 0, 6, 0, 8}}} , torch::kFloat)));
}

TEST_F(ModulesTest, MaxUnpool2d) {
  auto indices = torch::tensor({
  {{{ 6,  8,  9},
    {16, 18, 19},
    {21, 23, 24}}},
  {{{ 6,  8,  9},
    {16, 18, 19},
    {21, 23, 24}}}}, torch::kLong);
  auto x = torch::tensor({
  {{{ 6,  8,  9},
    {16, 18, 19},
    {21, 23, 24}}},
  {{{31, 33, 34},
    {41, 43, 44},
    {46, 48, 49}}}}, torch::requires_grad());
  auto model = MaxUnpool2d{MaxUnpool2dOptions(3).stride(2).padding(1)};
  auto y = model->forward(x, indices);

  ASSERT_EQ(y.dim(), 4);
  ASSERT_TRUE(torch::allclose(y, torch::tensor(
   {{{{ 0,  0,  0,  0,  0},
      { 0,  6,  0,  8,  9},
      { 0,  0,  0,  0,  0},
      { 0, 16,  0, 18, 19},
      { 0, 21,  0, 23, 24}}},
    {{{ 0,  0,  0,  0,  0},
      { 0, 31,  0, 33, 34},
      { 0,  0,  0,  0,  0},
      { 0, 41,  0, 43, 44},
      { 0, 46,  0, 48, 49}}}} , torch::kFloat)));
  ASSERT_EQ(y.sizes(), std::vector<int64_t>({2, 1, 5, 5}));
}

TEST_F(ModulesTest, MaxPool2d_MaxUnpool2d) {
  MaxPool2d pool {MaxPool2dOptions(2).stride(2)};
  MaxUnpool2d unpool {MaxUnpool2dOptions(2).stride(2)};
  auto input = torch::tensor({{{{ 1,  2,  3,  4},
                                { 5,  6,  7,  8},
                                { 9, 10, 11, 12},
                                {13, 14, 15, 16}}}}, torch::kFloat);
  torch::Tensor output, indices;
  std::tie(output, indices) = pool->forward_with_indices(input);
  ASSERT_TRUE(torch::allclose(
    unpool(output, indices),
    torch::tensor({{{{ 0,  0, 0,  0},
                     { 0,  6, 0,  8},
                     { 0,  0, 0,  0},
                     { 0, 14, 0, 16}}}} , torch::kFloat)));

  ASSERT_TRUE(torch::allclose(
    unpool(output, indices, std::vector<int64_t>{1, 1, 5, 5}),
    torch::tensor({{{{ 0, 0, 0,  0, 0},
                     { 6, 0, 8,  0, 0},
                     { 0, 0, 0, 14, 0},
                     { 16, 0, 0, 0, 0},
                     { 0, 0, 0,  0, 0}}}}, torch::kFloat)));
}

TEST_F(ModulesTest, MaxUnpool3d) {
  auto indices = torch::tensor({{{{{26}}}}}, torch::kLong);
  auto x = torch::tensor({{{{{26}}}}}, torch::requires_grad());
  auto model = MaxUnpool3d{3};
  auto y = model->forward(x, indices);

  ASSERT_EQ(y.dim(), 5);
  ASSERT_TRUE(torch::allclose(y, torch::tensor(
   {{{{{ 0,  0,  0},
       { 0,  0,  0},
       { 0,  0,  0}},
      {{ 0,  0,  0},
       { 0,  0,  0},
       { 0,  0,  0}},
      {{ 0,  0,  0},
       { 0,  0,  0},
       { 0,  0, 26}}}}}, torch::kFloat)));
  ASSERT_EQ(y.sizes(), std::vector<int64_t>({1, 1, 3, 3, 3}));
}

TEST_F(ModulesTest, MaxUnpool3dOutputSize) {
  auto indices = torch::tensor(
    {{{{{21, 23},
        {29, 31}},
       {{53, 55},
        {61, 63}}}}}, torch::kLong);
    auto x = torch::tensor(
    {{{{{21, 23},
        {29, 31}},
       {{53, 55},
        {61, 63}}}}}, torch::requires_grad());
  auto model = MaxUnpool3d{MaxUnpool3dOptions(3).stride(2).padding(1)};
  auto y = model->forward(x, indices, std::vector<int64_t>({1, 1, 4, 4, 4}));

  ASSERT_EQ(y.dim(), 5);
  ASSERT_TRUE(torch::allclose(y, torch::tensor(
   {{{{{ 0,  0,  0,  0},
       { 0,  0,  0,  0},
       { 0,  0,  0,  0},
       { 0,  0,  0,  0}},
      {{ 0,  0,  0,  0},
       { 0, 21,  0, 23},
       { 0,  0,  0,  0},
       { 0, 29,  0, 31}},
      {{ 0,  0,  0,  0},
       { 0,  0,  0,  0},
       { 0,  0,  0,  0},
       { 0,  0,  0,  0}},
      {{ 0,  0,  0,  0},
       { 0, 53,  0, 55},
       { 0,  0,  0,  0},
       { 0, 61,  0, 63}}}}}, torch::kFloat)));
  ASSERT_EQ(y.sizes(), std::vector<int64_t>({1, 1, 4, 4, 4}));
}

TEST_F(ModulesTest, MaxPool3d_MaxUnpool3d) {
  MaxPool3d pool {MaxPool3dOptions(3).stride(2)};
  MaxUnpool3d unpool {MaxUnpool3dOptions(3).stride(2)};
  auto input = torch::randn({20, 16, 51, 33, 15});
  torch::Tensor output, indices;
  std::tie(output, indices) = pool->forward_with_indices(input);
  auto unpooled_output = unpool(output, indices);
  ASSERT_EQ(unpooled_output.sizes(), std::vector<int64_t>({20, 16, 51, 33, 15}));
}

TEST_F(ModulesTest, Linear) {
  {
    Linear model(5, 2);
    auto x = torch::randn({10, 5}, torch::requires_grad());
    auto y = model(x);
    torch::Tensor s = y.sum();

    s.backward();
    ASSERT_EQ(y.ndimension(), 2);
    ASSERT_EQ(s.ndimension(), 0);
    ASSERT_EQ(y.size(0), 10);
    ASSERT_EQ(y.size(1), 2);

    ASSERT_EQ(model->weight.grad().numel(), 2 * 5);

    auto y_exp = torch::addmm(model->bias, x, model->weight.t());
    ASSERT_TRUE(torch::allclose(y, y_exp));
  }
  {
    Linear model(LinearOptions(5, 2).bias(false));
    auto x = torch::randn({10, 5}, torch::requires_grad());
    auto y = model(x);
    torch::Tensor s = y.sum();

    s.backward();
    ASSERT_EQ(y.ndimension(), 2);
    ASSERT_EQ(s.ndimension(), 0);
    ASSERT_EQ(y.size(0), 10);
    ASSERT_EQ(y.size(1), 2);

    ASSERT_EQ(model->weight.grad().numel(), 2 * 5);

    auto y_exp = torch::mm(x, model->weight.t());
    ASSERT_TRUE(torch::allclose(y, y_exp));
  }
}

TEST_F(ModulesTest, LayerNorm) {
  LayerNorm model(LayerNormOptions({2, 2}).eps(2e-5));
  auto x = torch::randn({2, 2}, torch::requires_grad());
  auto y = model(x);
  auto y_exp = torch::layer_norm(x, {2, 2}, model->weight, model->bias, 2e-5);
  torch::Tensor s = y.sum();

  s.backward();
  ASSERT_EQ(y.ndimension(), 2);
  ASSERT_EQ(s.ndimension(), 0);
  for (auto i = 0; i < 2; i++) {
    ASSERT_EQ(y.size(i), 2);
  }

  ASSERT_EQ(model->weight.grad().numel(), 2 * 2);
  ASSERT_TRUE(torch::allclose(y, y_exp));
}

TEST_F(ModulesTest, Bilinear) {
  Bilinear model(5, 3, 2);
  auto x1 = torch::randn({10, 5}, torch::requires_grad());
  auto x2 = torch::randn({10, 3}, torch::requires_grad());
  auto y = model(x1, x2);
  torch::Tensor s = y.sum();

  s.backward();
  ASSERT_EQ(y.ndimension(), 2);
  ASSERT_EQ(s.ndimension(), 0);
  ASSERT_EQ(y.size(0), 10);
  ASSERT_EQ(y.size(1), 2);

  ASSERT_EQ(model->weight.grad().numel(), 2 * 5 * 3);
}

TEST_F(ModulesTest, Fold) {
  Fold model(FoldOptions({4, 5}, {2, 2}));
  auto x = torch::randn({1, 3 * 2 * 2, 12}, torch::requires_grad());
  auto y = model(x);
  torch::Tensor s = y.sum();

  s.backward();
  ASSERT_EQ(y.ndimension(), 4);
  ASSERT_EQ(s.ndimension(), 0);
  ASSERT_EQ(y.size(0), 1);
  ASSERT_EQ(y.size(1), 3);
  ASSERT_EQ(y.size(2), 4);
  ASSERT_EQ(y.size(3), 5);
}

TEST_F(ModulesTest, Unfold) {
  {
    Unfold model(UnfoldOptions({2, 4}));
    auto input = torch::randn({2, 2, 4, 4}, torch::requires_grad());
    auto output = model(input);
    auto expected_sizes = std::vector<int64_t>({2, 16, 3});
    auto s = output.sum();
    s.backward();

    ASSERT_EQ(output.sizes(), expected_sizes);
    ASSERT_EQ(s.ndimension(), 0);
  }
  {
    // input wrong dimension
    Unfold model(UnfoldOptions({2, 4}));
    ASSERT_THROWS_WITH(
        model(torch::randn({1, 5, 2})),
        "Input Error: Only 4D input Tensors are supported (got 3D)");
  }
  {
    // calculated output shape is too small
    Unfold model(UnfoldOptions({2, 3}));
    ASSERT_THROWS_WITH(
        model(torch::randn({1, 2, 2, 2})),
        "Given input with spatial size (2, 2), kernel_size=(2, 3), "
        "dilation=(1, 1), padding=(0, 0), calculated shape of the array of "
        "sliding blocks as (1, 0), which is too small (non-positive).");
  }
}

TEST_F(ModulesTest, SimpleContainer) {
  auto model = std::make_shared<SimpleContainer>();
  auto l1 = model->add(Linear(10, 3), "l1");
  auto l2 = model->add(Linear(3, 5), "l2");
  auto l3 = model->add(Linear(5, 100), "l3");

  auto x = torch::randn({1000, 10}, torch::requires_grad());
  x = l1(x).clamp_min(0);
  x = l2(x).clamp_min(0);
  x = l3(x).clamp_min(0);

  x.backward(torch::ones_like(x));
  ASSERT_EQ(x.ndimension(), 2);
  ASSERT_EQ(x.size(0), 1000);
  ASSERT_EQ(x.size(1), 100);
  ASSERT_EQ(x.min().item<float>(), 0);
}

TEST_F(ModulesTest, EmbeddingBasic) {
  const int64_t dict_size = 10;
  Embedding model(dict_size, 2);
  ASSERT_TRUE(model->named_parameters().contains("weight"));
  ASSERT_EQ(model->weight.ndimension(), 2);
  ASSERT_EQ(model->weight.size(0), dict_size);
  ASSERT_EQ(model->weight.size(1), 2);

  // Cannot get gradients to change indices (input) - only for embedding
  // params
  auto x = torch::full({10}, dict_size - 1, torch::kInt64);
  auto y = model(x);
  torch::Tensor s = y.sum();

  s.backward();
  ASSERT_EQ(y.ndimension(), 2);
  ASSERT_EQ(s.ndimension(), 0);
  ASSERT_EQ(y.size(0), 10);
  ASSERT_EQ(y.size(1), 2);

  ASSERT_EQ(model->weight.grad().numel(), 2 * dict_size);
}

TEST_F(ModulesTest, EmbeddingList) {
  Embedding model(6, 4);
  auto x = torch::full({2, 3}, 5, torch::kInt64);
  auto y = model(x);
  torch::Tensor s = y.sum();

  s.backward();
  ASSERT_EQ(y.ndimension(), 3);
  ASSERT_EQ(y.size(0), 2);
  ASSERT_EQ(y.size(1), 3);
  ASSERT_EQ(y.size(2), 4);
}

TEST_F(ModulesTest, EmbeddingFromPretrained) {
  auto weight = torch::tensor({{1., 2.3, 3.}, {4., 5.1, 6.3}});
  Embedding embedding = torch::nn::Embedding::from_pretrained(weight);
  auto input = torch::tensor({1}, torch::kLong);
  ASSERT_TRUE(torch::allclose(embedding(input), torch::tensor({4.0000, 5.1000, 6.3000})));
}

TEST_F(ModulesTest, EmbeddingBagFromPretrained) {
  auto weight = torch::tensor({{1., 2.3, 3.}, {4., 5.1, 6.3}});
  EmbeddingBag embeddingbag = torch::nn::EmbeddingBag::from_pretrained(weight);
  auto input = torch::zeros({{1, 2}}, torch::kLong);
  input[0] = torch::tensor({1, 0});
  ASSERT_TRUE(torch::allclose(embeddingbag(input), torch::tensor({2.5000, 3.7000, 4.6500})));
}

TEST_F(ModulesTest, Dropout) {
  Dropout dropout(0.5);
  torch::Tensor x = torch::ones(100, torch::requires_grad());
  torch::Tensor y = dropout(x);

  y.backward(torch::ones_like(y));
  ASSERT_EQ(y.ndimension(), 1);
  ASSERT_EQ(y.size(0), 100);
  ASSERT_LT(y.sum().item<float>(), 130); // Probably
  ASSERT_GT(y.sum().item<float>(), 70); // Probably

  dropout->eval();
  y = dropout(x);
  ASSERT_EQ(y.sum().item<float>(), 100);
}

TEST_F(ModulesTest, Parameters) {
  auto model = std::make_shared<NestedModel>();
  auto parameters = model->named_parameters();
  ASSERT_EQ(parameters["param"].size(0), 3);
  ASSERT_EQ(parameters["param"].size(1), 2);
  ASSERT_EQ(parameters["param"].size(2), 21);
  ASSERT_EQ(parameters["l1.bias"].size(0), 20);
  ASSERT_EQ(parameters["l1.weight"].size(0), 20);
  ASSERT_EQ(parameters["l1.weight"].size(1), 5);
  ASSERT_EQ(parameters["test.l1.bias"].size(0), 3);
  ASSERT_EQ(parameters["test.l1.weight"].size(0), 3);
  ASSERT_EQ(parameters["test.l1.weight"].size(1), 10);
  ASSERT_EQ(parameters["test.l2.bias"].size(0), 5);
  ASSERT_EQ(parameters["test.l2.weight"].size(0), 5);
  ASSERT_EQ(parameters["test.l2.weight"].size(1), 3);
  ASSERT_EQ(parameters["test.l3.bias"].size(0), 100);
  ASSERT_EQ(parameters["test.l3.weight"].size(0), 100);
  ASSERT_EQ(parameters["test.l3.weight"].size(1), 5);
}

TEST_F(ModulesTest, FunctionalCallsSuppliedFunction) {
  bool was_called = false;
  auto functional = Functional([&was_called](torch::Tensor input) {
    was_called = true;
    return input;
  });
  auto output = functional(torch::ones(5, torch::requires_grad()));
  ASSERT_TRUE(was_called);
  ASSERT_TRUE(output.equal(torch::ones(5, torch::requires_grad())));

  was_called = false;
  // Use the call operator overload here.
  output = functional(torch::ones(5, torch::requires_grad()));
  ASSERT_TRUE(was_called);
  ASSERT_TRUE(output.equal(torch::ones(5, torch::requires_grad())));
}

TEST_F(ModulesTest, FunctionalWithTorchFunction) {
  auto functional = Functional(torch::relu);
  ASSERT_EQ(functional(torch::ones({})).item<float>(), 1);
  ASSERT_EQ(functional(torch::ones({})).item<float>(), 1);
  ASSERT_EQ(functional(torch::ones({}) * -1).item<float>(), 0);
}

TEST_F(ModulesTest, FunctionalArgumentBinding) {
  auto functional =
      Functional(torch::elu, /*alpha=*/1, /*scale=*/0, /*input_scale=*/1);
  ASSERT_EQ(functional(torch::ones({})).item<float>(), 0);
}

TEST_F(ModulesTest, BatchNormStateful) {
  BatchNorm bn(5);

  // Is stateful by default.
  ASSERT_TRUE(bn->options.stateful());

  ASSERT_TRUE(bn->running_mean.defined());
  ASSERT_EQ(bn->running_mean.dim(), 1);
  ASSERT_EQ(bn->running_mean.size(0), 5);

  ASSERT_TRUE(bn->running_var.defined());
  ASSERT_EQ(bn->running_var.dim(), 1);
  ASSERT_EQ(bn->running_var.size(0), 5);

  // Is affine by default.
  ASSERT_TRUE(bn->options.affine());

  ASSERT_TRUE(bn->weight.defined());
  ASSERT_EQ(bn->weight.dim(), 1);
  ASSERT_EQ(bn->weight.size(0), 5);

  ASSERT_TRUE(bn->bias.defined());
  ASSERT_EQ(bn->bias.dim(), 1);
  ASSERT_EQ(bn->bias.size(0), 5);
}
TEST_F(ModulesTest, BatchNormStateless) {
  BatchNorm bn(BatchNormOptions(5).stateful(false).affine(false));

  ASSERT_FALSE(bn->running_mean.defined());
  ASSERT_FALSE(bn->running_var.defined());
  ASSERT_FALSE(bn->weight.defined());
  ASSERT_FALSE(bn->bias.defined());

  ASSERT_THROWS_WITH(
      bn(torch::ones({2, 5})),
      "Calling BatchNorm::forward is only permitted "
      "when the 'stateful' option is true (was false). "
      "Use BatchNorm::pure_forward instead.");
}

TEST_F(ModulesTest, BatchNormPureForward) {
  BatchNorm bn(BatchNormOptions(5).affine(false));
  bn->eval();

  // Want to make sure we use the supplied values in `pure_forward` even if
  // we are stateful.
  auto input = torch::randn({2, 5});
  auto mean = torch::randn(5);
  auto variance = torch::rand(5);
  auto output = bn->pure_forward(input, mean, variance);
  auto expected = (input - mean) / torch::sqrt(variance + bn->options.eps());
  ASSERT_TRUE(output.allclose(expected));
}

TEST_F(ModulesTest, Linear_CUDA) {
  Linear model(5, 2);
  model->to(torch::kCUDA);
  auto x =
      torch::randn({10, 5}, torch::device(torch::kCUDA).requires_grad(true));
  auto y = model(x);
  torch::Tensor s = y.sum();

  s.backward();
  ASSERT_EQ(y.ndimension(), 2);
  ASSERT_EQ(s.ndimension(), 0);
  ASSERT_EQ(y.size(0), 10);
  ASSERT_EQ(y.size(1), 2);

  ASSERT_EQ(model->weight.grad().numel(), 2 * 5);
}

TEST_F(ModulesTest, Linear2_CUDA) {
  Linear model(5, 2);
  model->to(torch::kCUDA);
  model->to(torch::kCPU);
  auto x = torch::randn({10, 5}, torch::requires_grad());
  auto y = model(x);
  torch::Tensor s = y.sum();

  s.backward();
  ASSERT_EQ(y.ndimension(), 2);
  ASSERT_EQ(s.ndimension(), 0);
  ASSERT_EQ(y.size(0), 10);
  ASSERT_EQ(y.size(1), 2);

  ASSERT_EQ(model->weight.grad().numel(), 2 * 5);
}

TEST_F(ModulesTest, L1Loss) {
  L1Loss loss;
  auto input = torch::randn({5,6}, torch::requires_grad());
  auto target = torch::empty({5,6}).random_(2);
  auto output = loss->forward(torch::sigmoid(input), target);
  auto s = output.sum();
  s.backward();

  ASSERT_EQ(output.sizes(), std::vector<int64_t>());
  ASSERT_EQ(input.sizes(), input.grad().sizes());
}

TEST_F(ModulesTest, MSELoss) {
  MSELoss loss;
  auto input = torch::randn({5,6}, torch::requires_grad());
  auto target = torch::empty({5,6}).random_(2);
  auto output = loss->forward(torch::sigmoid(input), target);
  auto s = output.sum();
  s.backward();

  ASSERT_EQ(output.sizes(), torch::IntArrayRef());
  ASSERT_EQ(input.sizes(), input.grad().sizes());
}

TEST_F(ModulesTest, BCELoss) {
  BCELoss loss;
  auto input = torch::randn({5,6}, torch::requires_grad());
  auto target = torch::empty({5,6}).random_(2);
  auto output = loss->forward(torch::sigmoid(input), target);
  auto s = output.sum();
  s.backward();

  ASSERT_EQ(output.sizes(), torch::IntArrayRef());
  ASSERT_EQ(input.sizes(), input.grad().sizes());
}

TEST_F(ModulesTest, KLDivLoss) {
  KLDivLoss loss;
  auto input = torch::randn({5,6}, torch::requires_grad());
  auto target = torch::empty({5,6}).random_(2);
  auto output = loss->forward(torch::sigmoid(input), target);
  auto s = output.sum();
  s.backward();

  ASSERT_EQ(output.sizes(), torch::IntArrayRef());
  ASSERT_EQ(input.sizes(), input.grad().sizes());
}

TEST_F(ModulesTest, HingeEmbeddingLoss) {
  HingeEmbeddingLoss loss(HingeEmbeddingLossOptions().margin(2));
  auto input = torch::tensor({{2, 22, 4}, {20, 10, 0}}, torch::requires_grad());
  auto target = torch::tensor({{2, 6, 4}, {1, 10, 0}}, torch::kFloat);
  auto output = loss->forward(input, target);
  auto expected = torch::tensor({10}, torch::kFloat);
  auto s = output.sum();
  s.backward();

  ASSERT_TRUE(output.allclose(expected));
  ASSERT_EQ(input.sizes(), input.grad().sizes());
}

TEST_F(ModulesTest, MultiMarginLoss) {
  auto weight = torch::tensor({0.3, 0.3, 0.4}, torch::kFloat);
  MultiMarginLoss loss(MultiMarginLossOptions().margin(2).weight(weight));
  auto input = torch::tensor({{0.2, 0.2, 0.6}, {0.1, 0.8, 0.1}, {0.9, 0.09, 0.01}}, torch::requires_grad());
  auto target = torch::tensor({2, 1, 0}, torch::kLong);
  auto output = loss->forward(input, target);
  auto expected = torch::tensor({0.305556}, torch::kFloat);
  auto s = output.sum();
  s.backward();

  ASSERT_TRUE(output.allclose(expected, 1e-04));
  ASSERT_EQ(input.sizes(), input.grad().sizes());
}

TEST_F(ModulesTest, CosineEmbeddingLoss) {
  CosineEmbeddingLoss cos(CosineEmbeddingLossOptions().margin(0.5));
  auto input1 = torch::tensor({{2, 3, 4}, {6, 2, 4}}, torch::requires_grad());
  auto input2 = torch::tensor({{2, 3, 5}, {9, 12, 0}}, torch::requires_grad());
  auto target = torch::tensor({1, -1});
  auto output = cos(input1, input2, target);
  auto expected = torch::tensor({0.1004}, torch::kFloat);
  auto s = output.sum();
  s.backward();

  ASSERT_TRUE(output.allclose(expected, 1e-4));
  ASSERT_EQ(input1.sizes(), input1.grad().sizes());
  ASSERT_EQ(input2.sizes(), input2.grad().sizes());
}

TEST_F(ModulesTest, MultiLabelMarginLossDefaultOptions) {
  MultiLabelMarginLoss loss;
  auto input = torch::tensor({{0.1, 0.2, 0.4, 0.8}}, torch::requires_grad());
  auto target = torch::tensor({{3, 0, -1, 1}}, torch::kLong);
  auto output = loss->forward(input, target);
  auto expected = torch::tensor({0.8500}, torch::kFloat);
  auto s = output.sum();
  s.backward();

  ASSERT_TRUE(output.allclose(expected));
  ASSERT_EQ(input.sizes(), input.grad().sizes());
}

TEST_F(ModulesTest, MultiLabelMarginLossNoReduction) {
  MultiLabelMarginLoss loss(torch::Reduction::None);
  auto input = torch::tensor({{0.1, 0.2, 0.4, 0.8}}, torch::requires_grad());
  auto target = torch::tensor({{3, 0, -1, 1}}, torch::kLong);
  auto output = loss->forward(input, target);
  auto expected = torch::tensor({0.8500}, torch::kFloat);
  auto s = output.sum();
  s.backward();

  ASSERT_TRUE(output.allclose(expected));
  ASSERT_EQ(input.sizes(), input.grad().sizes());
}

TEST_F(ModulesTest, TripletMarginLoss) {
  TripletMarginLoss loss(TripletMarginLossOptions().margin(1.0));
  auto anchor = torch::tensor({{3., 3.}}, torch::requires_grad());
  auto positive = torch::tensor({{2., 2.}}, torch::requires_grad());
  auto negative = torch::tensor({{0., 0.}}, torch::requires_grad());
  auto output = loss->forward(anchor, positive, negative);
  auto expected = torch::tensor({0.}, torch::kFloat);
  auto s = output.sum();
  s.backward();

  ASSERT_TRUE(output.allclose(expected, 1e-04));
  ASSERT_EQ(anchor.sizes(), anchor.grad().sizes());
}

TEST_F(ModulesTest, CosineSimilarity) {
  CosineSimilarity cos(CosineSimilarityOptions().dim(1));
  auto input1 = torch::tensor({{1, 2, 3}, {4, 5, 6}}, torch::requires_grad());
  auto input2 = torch::tensor({{1, 8, 3}, {2, 1, 6}}, torch::requires_grad());
  auto output = cos->forward(input1, input2);
  auto expected = torch::tensor({0.8078, 0.8721}, torch::kFloat);
  auto s = output.sum();
  s.backward();

  ASSERT_TRUE(output.allclose(expected, 1e-04));
  ASSERT_EQ(input1.sizes(), input1.grad().sizes());
}

TEST_F(ModulesTest, SoftMarginLossDefaultOptions) {
  SoftMarginLoss loss;
  auto input = torch::tensor({2., 4., 1., 3.}, torch::requires_grad());
  auto target = torch::tensor({-1., 1., 1., -1.}, torch::kFloat);
  auto output = loss->forward(input, target);
  auto expected = torch::tensor({1.3767317}, torch::kFloat);
  auto s = output.sum();
  s.backward();

  ASSERT_TRUE(output.allclose(expected));
  ASSERT_EQ(input.sizes(), input.grad().sizes());
}

TEST_F(ModulesTest, MultiLabelSoftMarginLossDefaultOptions) {
  MultiLabelSoftMarginLoss loss;
  auto input = torch::tensor({{0., 2., 2., 0.}, {2., 1., 0., 1.}}, torch::requires_grad());
  auto target = torch::tensor({{0., 0., 1., 0.}, {1., 0., 1., 1.}}, torch::kFloat);
  auto output = loss->forward(input, target);
  auto expected = torch::tensor({0.7608436}, torch::kFloat);
  auto s = output.sum();
  s.backward();

  ASSERT_TRUE(output.allclose(expected));
  ASSERT_EQ(input.sizes(), input.grad().sizes());
}

TEST_F(ModulesTest, SoftMarginLossNoReduction) {
  SoftMarginLoss loss(torch::Reduction::None);
  auto input = torch::tensor({2., 4., 1., 3.}, torch::requires_grad());
  auto target = torch::tensor({-1., 1., 1., -1.}, torch::kFloat);
  auto output = loss->forward(input, target);
  auto expected = torch::tensor({2.1269281, 0.01814993, 0.3132617, 3.0485873}, torch::kFloat);
  auto s = output.sum();
  s.backward();

  ASSERT_TRUE(output.allclose(expected));
  ASSERT_EQ(input.sizes(), input.grad().sizes());
}

TEST_F(ModulesTest, MultiLabelSoftMarginLossWeightedNoReduction) {
  auto input = torch::tensor({{0., 2., 2., 0.}, {2., 1., 0., 1.}}, torch::requires_grad());
  auto target = torch::tensor({{0., 0., 1., 0.}, {1., 0., 1., 1.}}, torch::kFloat);
  auto weight = torch::tensor({0.1, 0.6, 0.4, 0.8}, torch::kFloat);
  auto options = MultiLabelSoftMarginLossOptions().reduction(torch::Reduction::None).weight(weight);
  MultiLabelSoftMarginLoss loss = MultiLabelSoftMarginLoss(options);
  auto output = loss->forward(input, target);
  auto expected = torch::tensor({0.4876902, 0.3321295}, torch::kFloat);
  auto s = output.sum();
  s.backward();

  ASSERT_TRUE(output.allclose(expected));
  ASSERT_EQ(input.sizes(), input.grad().sizes());
}

TEST_F(ModulesTest, PairwiseDistance) {
  PairwiseDistance dist(PairwiseDistanceOptions(1));
  auto input1 = torch::tensor({{1, 2, 3}, {4, 5, 6}}, torch::requires_grad());
  auto input2 = torch::tensor({{1, 8, 3}, {2, 1, 6}}, torch::requires_grad());
  auto output = dist->forward(input1, input2);
  auto expected = torch::tensor({6, 6}, torch::kFloat);
  auto s = output.sum();
  s.backward();

  ASSERT_TRUE(output.allclose(expected));
  ASSERT_EQ(input1.sizes(), input1.grad().sizes());
}

TEST_F(ModulesTest, ELU) {
  const auto size = 3;
  for (const auto alpha : {0.0, 0.42, 1.0, 4.2, 42.42}) {
    ELU model {ELUOptions().alpha(alpha)};
    auto x = torch::linspace(-10.0, 10.0, size * size * size);
    x.resize_({size, size, size}).set_requires_grad(true);
    auto y = model(x);
    torch::Tensor s = y.sum();

    s.backward();
    ASSERT_EQ(s.ndimension(), 0);

    ASSERT_EQ(y.ndimension(), 3);
    ASSERT_EQ(y.sizes(), std::vector<int64_t>({size, size, size}));
    auto y_exp = torch::max(torch::zeros_like(x), x) +
                 torch::min(torch::zeros_like(x), alpha * (torch::exp(x) - 1.0));
    ASSERT_TRUE(torch::allclose(y, y_exp));
  }
}

TEST_F(ModulesTest, SELU) {
  SELU model;
  auto input = torch::randn({5, 5}, torch::requires_grad());
  auto output = model->forward(input);
  const double scale = 1.0507009873554804934193349852946;
  const double alpha = 1.6732632423543772848170429916717;
  auto zero = torch::zeros_like(input);
  auto expected = scale *
      (torch::max(zero, input) +
       torch::min(zero, alpha * (torch::exp(input) - 1)));
  auto s = output.sum();
  s.backward();

  ASSERT_EQ(s.ndimension(), 0);
  ASSERT_TRUE(output.allclose(expected));
}

TEST_F(ModulesTest, Hardshrink) {
  const auto size = 3;
  for (const auto lambda : {-4.2, -1.0, -0.42, 0.0, 0.42, 1.0, 4.2, 42.42}) {
    Hardshrink model {HardshrinkOptions().lambda(lambda)};
    auto x = torch::linspace(-10.0, 10.0, size * size * size);
    x.resize_({size, size, size}).set_requires_grad(true);
    auto y = model(x);
    torch::Tensor s = y.sum();

    s.backward();
    ASSERT_EQ(s.ndimension(), 0);

    ASSERT_EQ(y.ndimension(), 3);
    ASSERT_EQ(y.sizes(), std::vector<int64_t>({size, size, size}));
    auto y_exp = (x.abs() > lambda) * x;
    ASSERT_TRUE(torch::allclose(y, y_exp));
  }
}

TEST_F(ModulesTest, Hardtanh) {
  const auto size = 3;
  for (const auto min_val : {-4.2, -1.0, -0.42, 0.0}) {
    for (const auto max_val : {0.42, 1.0, 4.2}) {
      Hardtanh model {HardtanhOptions().min_val(min_val).max_val(max_val)};
      auto x = torch::linspace(-10.0, 10.0, size * size * size);
      x.resize_({size, size, size}).set_requires_grad(true);
      auto y = model(x);
      torch::Tensor s = y.sum();

      s.backward();
      ASSERT_EQ(s.ndimension(), 0);

      ASSERT_EQ(y.ndimension(), 3);
      ASSERT_EQ(y.sizes(), std::vector<int64_t>({size, size, size}));
      auto y_exp = (x < min_val) * min_val +
                   ((x >= min_val) * (x <= max_val)) * x +
                   (x > max_val) * max_val;
      ASSERT_TRUE(torch::allclose(y, y_exp));
    }
  }
}

TEST_F(ModulesTest, HardtanhMinValGEMaxVal) {
  ASSERT_THROWS_WITH(Hardtanh{HardtanhOptions().min_val(0.42).max_val(0.42)},
                     "max_val must be greater than min_val");
  ASSERT_THROWS_WITH(Hardtanh{HardtanhOptions().min_val(0.42).max_val(-0.42)},
                     "max_val must be greater than min_val");

  Hardtanh ht {HardtanhOptions().min_val(-0.42).max_val(0.42)};
  ht->options.min_val(0.42);
  ASSERT_THROWS_WITH(ht->reset(), "max_val must be greater than min_val");
  ht->options.max_val(-0.42);
  ASSERT_THROWS_WITH(ht->reset(), "max_val must be greater than min_val");
}

TEST_F(ModulesTest, LeakyReLU) {
  const auto size = 3;
  for (const auto negative_slope : {0.0, 0.42, 1.0}) {
    LeakyReLU model {LeakyReLUOptions().negative_slope(negative_slope)};
    auto x = torch::linspace(-10.0, 10.0, size * size * size);
    x.resize_({size, size, size}).set_requires_grad(true);
    auto y = model(x);
    torch::Tensor s = y.sum();

    s.backward();
    ASSERT_EQ(s.ndimension(), 0);

    ASSERT_EQ(y.ndimension(), 3);
    ASSERT_EQ(y.sizes(), std::vector<int64_t>({size, size, size}));
    auto y_exp = (x < 0) * x * negative_slope + (x >= 0) * x;
    ASSERT_TRUE(torch::allclose(y, y_exp));
  }
}

TEST_F(ModulesTest, LogSigmoid) {
  const auto size = 3;
  LogSigmoid model;
  auto x = torch::linspace(-10.0, 10.0, size * size * size);
  x.resize_({size, size, size}).set_requires_grad(true);
  auto y = model(x);
  torch::Tensor s = y.sum();

  s.backward();
  ASSERT_EQ(s.ndimension(), 0);

  ASSERT_EQ(y.ndimension(), 3);
  ASSERT_EQ(y.sizes(), std::vector<int64_t>({size, size, size}));
  auto y_exp = torch::log(torch::ones_like(x)/(torch::ones_like(x) + torch::exp(torch::neg(x))));
  ASSERT_TRUE(torch::allclose(y, y_exp, 1e-4, 1e-7));
}

TEST_F(ModulesTest, Softmax) {
  Softmax m(/*dim=*/1);
  auto input = torch::arange(10, torch::kFloat).reshape({2, 5});
  auto output = m(input);
  auto sum = torch::sum(torch::exp(input), 1);

  for (int i = 0; i < 2; i++) {
    auto expected = torch::exp(input[i]) / sum[i];
    ASSERT_TRUE(torch::allclose(output[i], expected));
  }
}

TEST_F(ModulesTest, Softmin) {
  Softmin m(/*dim=*/1);
  auto input = torch::arange(10, torch::kFloat).reshape({2, 5});
  auto output = m(input);
  auto sum = torch::sum(torch::exp(-input), 1);

  for (int i = 0; i < 2; i++) {
    auto expected = torch::exp(-input[i]) / sum[i];
    ASSERT_TRUE(torch::allclose(output[i], expected));
  }
}

TEST_F(ModulesTest, LogSoftmax) {
  LogSoftmax m(/*dim=*/1);
  auto input = torch::arange(10, torch::kFloat).reshape({2, 5});
  auto output = m(input);
  auto sum = torch::sum(torch::exp(input), 1);

  for (int i = 0; i < 2; i++) {
    auto expected = torch::log(torch::exp(input[i]) / sum[i]);
    ASSERT_TRUE(torch::allclose(output[i], expected));
  }
}

TEST_F(ModulesTest, Softmax2d) {
  Softmax2d m;
  auto input = torch::arange(24, torch::kFloat).reshape({1, 2, 3, 4});
  auto output = m(input);
  auto sum = torch::sum(torch::exp(input), 1);

  for (int i = 0; i < 1; i++) {
    for (int j = 0; j < 2; j++) {
      for (int k = 0; k < 3; k++) {
        for (int l = 0; l < 4; l++) {
          auto expected = torch::exp(input[i][j][k][l]) / sum[i][k][l];
          ASSERT_TRUE(torch::allclose(output[i][j][k][l], expected));
        }
      }
    }
  }
}

TEST_F(ModulesTest, PReLU) {
  const auto num_parameters = 42;
  const auto init = 0.42;

  PReLU model {PReLUOptions().num_parameters(num_parameters).init(init)};

  ASSERT_EQ(model->weight.sizes(), std::vector<int64_t>({num_parameters}));
  ASSERT_TRUE(torch::allclose(model->weight,
              torch::full(num_parameters, init)));

  const auto x = torch::rand({100, num_parameters}) * 200 - 100;
  const auto y = model(x);
  const auto s = y.sum();

  s.backward();
  ASSERT_EQ(s.ndimension(), 0);

  ASSERT_EQ(y.ndimension(), x.ndimension());
  ASSERT_EQ(y.sizes(), x.sizes());
  const auto y_exp = (x < 0) * model->weight * x  + (x >= 0) * x;
  ASSERT_TRUE(torch::allclose(y, y_exp));
}

TEST_F(ModulesTest, ReLU) {
  const auto size = 3;
  ReLU model;
  auto x = torch::linspace(-10.0, 10.0, size * size * size);
  x.resize_({size, size, size}).set_requires_grad(true);
  auto y = model(x);
  torch::Tensor s = y.sum();

  s.backward();
  ASSERT_EQ(s.ndimension(), 0);

  ASSERT_EQ(y.ndimension(), 3);
  ASSERT_EQ(y.sizes(), std::vector<int64_t>({size, size, size}));
  auto y_exp = (x < 0) * 0 + (x >= 0) * x;
  ASSERT_TRUE(torch::allclose(y, y_exp));
}

TEST_F(ModulesTest, ReLU6) {
  const auto size = 3;
  ReLU6 model;
  auto x = torch::linspace(-10.0, 10.0, size * size * size);
  x.resize_({size, size, size}).set_requires_grad(true);
  auto y = model(x);
  torch::Tensor s = y.sum();

  s.backward();
  ASSERT_EQ(s.ndimension(), 0);

  ASSERT_EQ(y.ndimension(), 3);
  ASSERT_EQ(y.sizes(), std::vector<int64_t>({size, size, size}));
  auto y_exp = (x < 0) * 0 + ((x >= 0) * (x <= 6)) * x + (x > 6) * 6;
  ASSERT_TRUE(torch::allclose(y, y_exp));
}

TEST_F(ModulesTest, RReLU) {
  const auto size = 3;
  for (const auto lower : {0.01, 0.1, 0.2}) {
    for (const auto upper : {0.3, 0.4, 0.5}) {
      RReLU model {RReLUOptions().lower(lower).upper(upper)};
      auto x = torch::linspace(-10.0, 10.0, size * size * size);
      x.resize_({size, size, size}).set_requires_grad(true);
      auto y = model(x);
      torch::Tensor s = y.sum();

      s.backward();
      ASSERT_EQ(s.ndimension(), 0);

      ASSERT_EQ(y.ndimension(), 3);
      ASSERT_EQ(y.sizes(), std::vector<int64_t>({size, size, size}));
      auto z = ((x >= 0) * (x == y) +
        (x < 0) * (y >= x * upper) * (y <= lower * x)) * 1.0;
      ASSERT_TRUE(torch::allclose(z, torch::ones_like(z)));
    }
  }
}

TEST_F(ModulesTest, CELU) {
  const auto size = 3;
  for (const auto alpha : {0.42, 1.0, 4.2, 42.42}) {
    CELU model {CELUOptions().alpha(alpha)};
    auto x = torch::linspace(-10.0, 10.0, size * size * size);
    x.resize_({size, size, size}).set_requires_grad(true);
    auto y = model(x);
    torch::Tensor s = y.sum();

    s.backward();
    ASSERT_EQ(s.ndimension(), 0);

    ASSERT_EQ(y.ndimension(), 3);
    ASSERT_EQ(y.sizes(), std::vector<int64_t>({size, size, size}));
    auto y_exp = torch::max(torch::zeros_like(x), x) +
        torch::min(torch::zeros_like(x), alpha * (torch::exp(x / alpha) - 1.0));
    ASSERT_TRUE(torch::allclose(y, y_exp));
  }
}

TEST_F(ModulesTest, Sigmoid) {
  Sigmoid model;
  auto x = torch::randn(100) * 10;
  auto y_exp = 1 / (1 + torch::exp(-x));
  auto y = model(x);

  ASSERT_TRUE(torch::allclose(y, y_exp));
}

TEST_F(ModulesTest, PixelShuffle) {
  PixelShuffle module(/*upscale_factor=*/2);
  auto x = torch::tensor(
    {{{{-17, 19}, {-1, 2}},
      {{7, 14}, {-3, 1}},
      {{0, -2}, {-12, 14}},
      {{-15, 0}, {-3, 9}}}}, torch::kFloat);
  auto y_exp = torch::tensor(
    {{{{-17, 7, 19, 14},
       {0, -15, -2, 0},
       {-1, -3, 2, 1},
       {-12, -3, 14, 9}}}}, torch::kFloat);
  auto y = module(x);

  ASSERT_EQ(y.ndimension(), 4);
  ASSERT_EQ(y.sizes(), torch::IntArrayRef({1, 1, 4, 4}));
  ASSERT_TRUE(y.allclose(y_exp));
}

TEST_F(ModulesTest, Softplus) {
  const auto size = 3;
  for (const auto beta : {0.5, 1.0, 2.0}) {
    for (const auto threshold : {1.0, 3.0, 5.0}) {
      Softplus model {SoftplusOptions().beta(beta).threshold(threshold)};
      auto x = torch::linspace(-3.0, 3.0, 61);
      x.resize_({size, size, size});
      auto y_exp =
        (x <= threshold) * torch::log(1 + torch::exp(x * beta)) / beta +
        (x > threshold) * x;
      auto y = model(x);

      ASSERT_EQ(y.ndimension(), 3);
      ASSERT_EQ(y.sizes(), std::vector<int64_t>({size, size, size}));
      ASSERT_TRUE(torch::allclose(y, y_exp));
    }
  }
}

TEST_F(ModulesTest, Softshrink) {
  const auto size = 3;
  for (const auto lambda : {0.0, 0.42, 1.0, 4.2, 42.42}) {
    Softshrink model {/*lambda=*/lambda};
    auto x = torch::linspace(-10.0, 10.0, size * size * size);
    x.resize_({size, size, size}).set_requires_grad(true);
    auto y = model(x);
    torch::Tensor s = y.sum();

    s.backward();
    ASSERT_EQ(s.ndimension(), 0);

    ASSERT_EQ(y.ndimension(), 3);
    ASSERT_EQ(y.sizes(), std::vector<int64_t>({size, size, size}));
    auto y_exp = (x < -lambda) * (x + lambda) + (x > lambda) * (x - lambda);
    ASSERT_TRUE(torch::allclose(y, y_exp));
  }
}

TEST_F(ModulesTest, Softsign) {
  Softsign model;
  auto x = torch::randn(100) * 10;
  auto y_exp = x / (1 + x.abs());
  auto y = model(x);

  ASSERT_TRUE(torch::allclose(y, y_exp));
}

TEST_F(ModulesTest, Tanh) {
  Tanh model;
  auto x = torch::randn(100) * 10;
  auto y_exp = (x.exp() - (-x).exp()) / (x.exp() + (-x).exp());
  auto y = model(x);

  ASSERT_TRUE(torch::allclose(y, y_exp));
}

TEST_F(ModulesTest, Tanhshrink) {
  Tanhshrink model;
  auto x = torch::randn(100) * 10;
  auto y_exp = x - x.tanh();
  auto y = model(x);

  ASSERT_TRUE(torch::allclose(y, y_exp));
}

TEST_F(ModulesTest, Threshold) {
  const auto size = 3;
  for (const auto threshold : {0.5, 1.0, 2.0}) {
    for (const auto value : {0.5, 1.0, 2.0}) {
      for (const auto inplace : {false, true}) {
        Threshold model {ThresholdOptions(threshold, value).inplace(inplace)};
        auto x = torch::linspace(-3.0, 3.0, 61);
        x.resize_({size, size, size});
        auto y_exp = (x <= threshold) * value + (x > threshold) * x;
        auto y = model(x);

        ASSERT_EQ(y.ndimension(), 3);
        ASSERT_EQ(y.sizes(), std::vector<int64_t>({size, size, size}));
        ASSERT_TRUE(torch::allclose(y, y_exp));
      }
    }
  }
}

<<<<<<< HEAD
TEST_F(ModulesTest, CTCLoss) {
  CTCLoss loss {CTCLossOptions().reduction(at::Reduction::Reduction::None)};
  const auto target_lengths = torch::tensor({0, 0, 0});
  const auto input_lengths = torch::tensor({50, 50, 50});
  const auto targets =
    torch::randint(1, 15, at::IntArrayRef({0}), torch::kLong);
  const auto log_probs =
    torch::randn({50, 3, 15}, torch::kDouble).log_softmax(2);
  const auto output =
    loss->forward(log_probs, targets, input_lengths, target_lengths);
  ASSERT_TRUE(output.ge(0).all().item<bool>());
  ASSERT_TRUE(torch::allclose(
    -log_probs.sum(0).slice(1, 0, 1).view_as(output), output));
=======
TEST_F(ModulesTest, Upsampling1D) {
  {
    Upsample model(UpsampleOptions()
                       .size({4})
                       .mode(torch::kNearest));
    auto input = torch::ones({1, 1, 2}, torch::requires_grad());
    auto output = model->forward(input);
    auto expected = torch::ones({1, 1, 4});
    auto s = output.sum();
    s.backward();

    ASSERT_EQ(s.ndimension(), 0);
    ASSERT_TRUE(output.allclose(expected));
  }
  {
    for (const auto align_corners : {true, false}) {
      // test float scale factor up & down sampling
      for (const auto scale_factor : {0.5, 1.5, 2.0}) {
        Upsample model(UpsampleOptions()
                           .scale_factor({scale_factor})
                           .mode(torch::kLinear)
                           .align_corners(align_corners));
        auto input = torch::ones({1, 1, 2}, torch::requires_grad());
        auto output = model->forward(input);
        auto expected_size =
            static_cast<int64_t>(std::floor(input.size(-1) * scale_factor));
        auto expected = torch::ones({1, 1, expected_size});
        auto s = output.sum();
        s.backward();

        ASSERT_EQ(s.ndimension(), 0);
        ASSERT_TRUE(output.allclose(expected));
      }
    }
  }
  {
    // linear (1D) upsampling spatial invariance
    Upsample model(UpsampleOptions()
                       .scale_factor({3})
                       .mode(torch::kLinear)
                       .align_corners(false));
    auto input = torch::zeros({1, 1, 9});
    input.narrow(2, 0, 4).normal_();
    auto output = model->forward(input);
    auto expected = model->forward(input.narrow(2, 0, 5));

    ASSERT_TRUE(torch::allclose(output.narrow(2, 0, 15), expected));
  }
}

TEST_F(ModulesTest, Upsampling2D) {
  {
    Upsample model(UpsampleOptions()
                       .size({4, 4})
                       .mode(torch::kNearest));
    auto input = torch::ones({1, 1, 2, 2}, torch::requires_grad());
    auto output = model->forward(input);
    auto expected = torch::ones({1, 1, 4, 4});
    auto s = output.sum();
    s.backward();

    ASSERT_EQ(s.ndimension(), 0);
    ASSERT_TRUE(output.allclose(expected));
  }
  {
    for (const auto align_corners : {true, false}) {
      // test float scale factor up & down sampling
      for (const auto scale_factor : {0.5, 1.5, 2.0}) {
        Upsample model(UpsampleOptions()
                           .scale_factor({scale_factor, scale_factor})
                           .mode(torch::kBilinear)
                           .align_corners(align_corners));
        auto input = torch::ones({1, 1, 2, 2}, torch::requires_grad());
        auto output = model->forward(input);
        auto expected_size =
            static_cast<int64_t>(std::floor(input.size(-1) * scale_factor));
        auto expected = torch::ones({1, 1, expected_size, expected_size});
        auto s = output.sum();
        s.backward();

        ASSERT_EQ(s.ndimension(), 0);
        ASSERT_TRUE(output.allclose(expected));
      }
    }
  }
  {
    for (const auto align_corners : {true, false}) {
      // test float scale factor up & down sampling
      for (const auto scale_factor : {0.5, 1.5, 2.0}) {
        Upsample model(UpsampleOptions()
                           .scale_factor({scale_factor, scale_factor})
                           .mode(torch::kBicubic)
                           .align_corners(align_corners));
        auto input = torch::ones({1, 1, 2, 2}, torch::requires_grad());
        auto output = model->forward(input);
        auto expected_size =
            static_cast<int64_t>(std::floor(input.size(-1) * scale_factor));
        auto expected = torch::ones({1, 1, expected_size, expected_size});
        auto s = output.sum();
        s.backward();

        ASSERT_EQ(s.ndimension(), 0);
        ASSERT_TRUE(output.allclose(expected));
      }
    }
  }
}

TEST_F(ModulesTest, Upsampling3D) {
  {
    Upsample model(UpsampleOptions()
                       .size({4, 4, 4})
                       .mode(torch::kNearest));
    auto input = torch::ones({1, 1, 2, 2, 2}, torch::requires_grad());
    auto output = model->forward(input);
    auto expected = torch::ones({1, 1, 4, 4, 4});
    auto s = output.sum();
    s.backward();

    ASSERT_EQ(s.ndimension(), 0);
    ASSERT_TRUE(output.allclose(expected));
  }
  {
    for (const auto align_corners : {true, false}) {
      // test float scale factor up & down sampling
      for (const auto scale_factor : {0.5, 1.5, 2.0}) {
        Upsample model(
            UpsampleOptions()
                .scale_factor({scale_factor, scale_factor, scale_factor})
                .mode(torch::kTrilinear)
                .align_corners(align_corners));
        auto input = torch::ones({1, 1, 2, 2, 2}, torch::requires_grad());
        auto output = model->forward(input);
        auto expected_size =
            static_cast<int64_t>(std::floor(input.size(-1) * scale_factor));
        auto expected =
            torch::ones({1, 1, expected_size, expected_size, expected_size});
        auto s = output.sum();
        s.backward();

        ASSERT_EQ(s.ndimension(), 0);
        ASSERT_TRUE(output.allclose(expected));
      }
    }
  }
>>>>>>> 5fbec1f5
}

TEST_F(ModulesTest, PrettyPrintIdentity) {
  ASSERT_EQ(c10::str(Identity()), "torch::nn::Identity()");
}

TEST_F(ModulesTest, ReflectionPad1d) {
  {
    ReflectionPad1d m(ReflectionPad1dOptions(2));
    auto input = torch::arange(8, torch::kFloat).reshape({1, 2, 4});
    auto output = m(input);
    auto expected = torch::tensor({{{2., 1., 0., 1., 2., 3., 2., 1.},
                                    {6., 5., 4., 5., 6., 7., 6., 5.}}}, torch::kFloat);
    ASSERT_TRUE(output.allclose(expected));
  }
  {
    ReflectionPad1d m(ReflectionPad1dOptions({3, 1}));
    auto input = torch::arange(8, torch::kFloat).reshape({1, 2, 4});
    auto output = m(input);
    auto expected = torch::tensor({{{3., 2., 1., 0., 1., 2., 3., 2.},
                                    {7., 6., 5., 4., 5., 6., 7., 6.}}}, torch::kFloat);
    ASSERT_TRUE(output.allclose(expected));
  }
}

TEST_F(ModulesTest, ReflectionPad2d) {
  {
    ReflectionPad2d m(ReflectionPad2dOptions(2));
    auto input = torch::arange(9, torch::kFloat).reshape({1, 1, 3, 3});
    auto output = m(input);
    auto expected = torch::tensor({{{{8., 7., 6., 7., 8., 7., 6.},
                                     {5., 4., 3., 4., 5., 4., 3.},
                                     {2., 1., 0., 1., 2., 1., 0.},
                                     {5., 4., 3., 4., 5., 4., 3.},
                                     {8., 7., 6., 7., 8., 7., 6.},
                                     {5., 4., 3., 4., 5., 4., 3.},
                                     {2., 1., 0., 1., 2., 1., 0.}}}}, torch::kFloat);
    ASSERT_TRUE(output.allclose(expected));
  }
  {
    ReflectionPad2d m(ReflectionPad2dOptions({1, 1, 2, 0}));
    auto input = torch::arange(9, torch::kFloat).reshape({1, 1, 3, 3});
    auto output = m(input);
    auto expected = torch::tensor({{{{7., 6., 7., 8., 7.},
                                     {4., 3., 4., 5., 4.},
                                     {1., 0., 1., 2., 1.},
                                     {4., 3., 4., 5., 4.},
                                     {7., 6., 7., 8., 7.}}}}, torch::kFloat);
    ASSERT_TRUE(output.allclose(expected));
  }
}

TEST_F(ModulesTest, ReplicationPad1d) {
  {
    ReplicationPad1d m(ReplicationPad1dOptions(2));
    auto input = torch::arange(8, torch::kFloat).reshape({1, 2, 4});
    auto output = m(input);
    auto expected = torch::tensor({{{0., 0., 0., 1., 2., 3., 3., 3.},
                                    {4., 4., 4., 5., 6., 7., 7., 7.}}}, torch::kFloat);
    ASSERT_TRUE(output.allclose(expected));
  }
  {
    ReplicationPad1d m(ReplicationPad1dOptions({3, 1}));
    auto input = torch::arange(8, torch::kFloat).reshape({1, 2, 4});
    auto output = m(input);
    auto expected = torch::tensor({{{0., 0., 0., 0., 1., 2., 3., 3.},
                                    {4., 4., 4., 4., 5., 6., 7., 7.}}}, torch::kFloat);
    ASSERT_TRUE(output.allclose(expected));
  }
}

TEST_F(ModulesTest, ReplicationPad2d) {
  {
    ReplicationPad2d m(ReplicationPad2dOptions(2));
    auto input = torch::arange(9, torch::kFloat).reshape({1, 1, 3, 3});
    auto output = m(input);
    auto expected = torch::tensor({{{{0., 0., 0., 1., 2., 2., 2.},
                                     {0., 0., 0., 1., 2., 2., 2.},
                                     {0., 0., 0., 1., 2., 2., 2.},
                                     {3., 3., 3., 4., 5., 5., 5.},
                                     {6., 6., 6., 7., 8., 8., 8.},
                                     {6., 6., 6., 7., 8., 8., 8.},
                                     {6., 6., 6., 7., 8., 8., 8.}}}}, torch::kFloat);
    ASSERT_TRUE(output.allclose(expected));
  }
  {
    ReplicationPad2d m(ReplicationPad2dOptions({1, 1, 2, 0}));
    auto input = torch::arange(9, torch::kFloat).reshape({1, 1, 3, 3});
    auto output = m(input);
    auto expected = torch::tensor({{{{0., 0., 1., 2., 2.},
                                     {0., 0., 1., 2., 2.},
                                     {0., 0., 1., 2., 2.},
                                     {3., 3., 4., 5., 5.},
                                     {6., 6., 7., 8., 8.}}}}, torch::kFloat);
    ASSERT_TRUE(output.allclose(expected));
  }
}

TEST_F(ModulesTest, ReplicationPad3d) {
  {
    ReplicationPad3d m(ReplicationPad3dOptions(1));
    auto input = torch::arange(8, torch::kFloat).reshape({1, 1, 2, 2, 2});
    auto output = m(input);
    auto expected = torch::tensor({{{{{0., 0., 1., 1.},
                                      {0., 0., 1., 1.},
                                      {2., 2., 3., 3.},
                                      {2., 2., 3., 3.}},
                                     {{0., 0., 1., 1.},
                                      {0., 0., 1., 1.},
                                      {2., 2., 3., 3.},
                                      {2., 2., 3., 3.}},
                                     {{4., 4., 5., 5.},
                                      {4., 4., 5., 5.},
                                      {6., 6., 7., 7.},
                                      {6., 6., 7., 7.}},
                                     {{4., 4., 5., 5.},
                                      {4., 4., 5., 5.},
                                      {6., 6., 7., 7.},
                                      {6., 6., 7., 7.}}}}}, torch::kFloat);
    ASSERT_TRUE(output.allclose(expected));
  }
  {
    ReplicationPad3d m(ReplicationPad3dOptions({1, 2, 1, 2, 1, 2}));
    auto input = torch::arange(8, torch::kFloat).reshape({1, 1, 2, 2, 2});
    auto output = m(input);
    auto expected = torch::tensor({{{{{0., 0., 1., 1., 1.},
                                      {0., 0., 1., 1., 1.},
                                      {2., 2., 3., 3., 3.},
                                      {2., 2., 3., 3., 3.},
                                      {2., 2., 3., 3., 3.}},
                                     {{0., 0., 1., 1., 1.},
                                      {0., 0., 1., 1., 1.},
                                      {2., 2., 3., 3., 3.},
                                      {2., 2., 3., 3., 3.},
                                      {2., 2., 3., 3., 3.}},
                                     {{4., 4., 5., 5., 5.},
                                      {4., 4., 5., 5., 5.},
                                      {6., 6., 7., 7., 7.},
                                      {6., 6., 7., 7., 7.},
                                      {6., 6., 7., 7., 7.}},
                                     {{4., 4., 5., 5., 5.},
                                      {4., 4., 5., 5., 5.},
                                      {6., 6., 7., 7., 7.},
                                      {6., 6., 7., 7., 7.},
                                      {6., 6., 7., 7., 7.}},
                                     {{4., 4., 5., 5., 5.},
                                      {4., 4., 5., 5., 5.},
                                      {6., 6., 7., 7., 7.},
                                      {6., 6., 7., 7., 7.},
                                      {6., 6., 7., 7., 7.}}}}}, torch::kFloat);
    ASSERT_TRUE(output.allclose(expected));
  }
}

TEST_F(ModulesTest, ZeroPad2d) {
  {
    ZeroPad2d m(ZeroPad2dOptions(2));
    auto input = torch::arange(9, torch::kFloat).reshape({1, 1, 3, 3});
    auto output = m(input);
    auto expected = torch::tensor({{{{0., 0., 0., 0., 0., 0., 0.},
                                     {0., 0., 0., 0., 0., 0., 0.},
                                     {0., 0., 0., 1., 2., 0., 0.},
                                     {0., 0., 3., 4., 5., 0., 0.},
                                     {0., 0., 6., 7., 8., 0., 0.},
                                     {0., 0., 0., 0., 0., 0., 0.},
                                     {0., 0., 0., 0., 0., 0., 0.}}}}, torch::kFloat);
    ASSERT_TRUE(output.allclose(expected));
  }
  {
    ZeroPad2d m(ZeroPad2dOptions({1, 1, 2, 0}));
    auto input = torch::arange(9, torch::kFloat).reshape({1, 1, 3, 3});
    auto output = m(input);
    auto expected = torch::tensor({{{{0., 0., 0., 0., 0.},
                                     {0., 0., 0., 0., 0.},
                                     {0., 0., 1., 2., 0.},
                                     {0., 3., 4., 5., 0.},
                                     {0., 6., 7., 8., 0.}}}}, torch::kFloat);
    ASSERT_TRUE(output.allclose(expected));
  }
}

TEST_F(ModulesTest, ConstantPad1d) {
  {
    ConstantPad1d m(ConstantPad1dOptions(2, 3.5));
    auto input = torch::arange(8, torch::kFloat).reshape({1, 2, 4});
    auto output = m(input);
    auto expected = torch::tensor({{{3.5000, 3.5000, 0.0000, 1.0000, 2.0000, 3.0000, 3.5000, 3.5000},
                                    {3.5000, 3.5000, 4.0000, 5.0000, 6.0000, 7.0000, 3.5000, 3.5000}}}, torch::kFloat);
    ASSERT_TRUE(output.allclose(expected));
  }
  {
    ConstantPad1d m(ConstantPad1dOptions({3, 1}, 3.5));
    auto input = torch::arange(6, torch::kFloat).reshape({1, 2, 3});
    auto output = m(input);
    auto expected = torch::tensor({{{3.5000, 3.5000, 3.5000, 0.0000, 1.0000, 2.0000, 3.5000},
                                    {3.5000, 3.5000, 3.5000, 3.0000, 4.0000, 5.0000, 3.5000}}}, torch::kFloat);
    ASSERT_TRUE(output.allclose(expected));
  }
}

TEST_F(ModulesTest, ConstantPad2d) {
  {
    ConstantPad2d m(ConstantPad2dOptions(2, 3.5));
    auto input = torch::arange(4, torch::kFloat).reshape({1, 2, 2});
    auto output = m(input);
    auto expected = torch::tensor({{{3.5000, 3.5000, 3.5000, 3.5000, 3.5000, 3.5000},
                                    {3.5000, 3.5000, 3.5000, 3.5000, 3.5000, 3.5000},
                                    {3.5000, 3.5000, 0.0000, 1.0000, 3.5000, 3.5000},
                                    {3.5000, 3.5000, 2.0000, 3.0000, 3.5000, 3.5000},
                                    {3.5000, 3.5000, 3.5000, 3.5000, 3.5000, 3.5000},
                                    {3.5000, 3.5000, 3.5000, 3.5000, 3.5000, 3.5000}}}, torch::kFloat);
    ASSERT_TRUE(output.allclose(expected));
  }
  {
    ConstantPad2d m(ConstantPad2dOptions({3, 0, 2, 1}, 3.5));
    auto input = torch::arange(4, torch::kFloat).reshape({1, 2, 2});
    auto output = m(input);
    auto expected = torch::tensor({{{3.5000, 3.5000, 3.5000, 3.5000, 3.5000},
                                    {3.5000, 3.5000, 3.5000, 3.5000, 3.5000},
                                    {3.5000, 3.5000, 3.5000, 0.0000, 1.0000},
                                    {3.5000, 3.5000, 3.5000, 2.0000, 3.0000},
                                    {3.5000, 3.5000, 3.5000, 3.5000, 3.5000}}}, torch::kFloat);
    ASSERT_TRUE(output.allclose(expected));
  }
}

TEST_F(ModulesTest, ConstantPad3d) {
  {
    ConstantPad3d m(ConstantPad3dOptions(1, 3.5));
    auto input = torch::arange(8, torch::kFloat).reshape({1, 1, 2, 2, 2});
    auto output = m(input);
    auto expected = torch::tensor({{{{{3.5000, 3.5000, 3.5000, 3.5000},
                                      {3.5000, 3.5000, 3.5000, 3.5000},
                                      {3.5000, 3.5000, 3.5000, 3.5000},
                                      {3.5000, 3.5000, 3.5000, 3.5000}},
                                     {{3.5000, 3.5000, 3.5000, 3.5000},
                                      {3.5000, 0.0000, 1.0000, 3.5000},
                                      {3.5000, 2.0000, 3.0000, 3.5000},
                                      {3.5000, 3.5000, 3.5000, 3.5000}},
                                     {{3.5000, 3.5000, 3.5000, 3.5000},
                                      {3.5000, 4.0000, 5.0000, 3.5000},
                                      {3.5000, 6.0000, 7.0000, 3.5000},
                                      {3.5000, 3.5000, 3.5000, 3.5000}},
                                     {{3.5000, 3.5000, 3.5000, 3.5000},
                                      {3.5000, 3.5000, 3.5000, 3.5000},
                                      {3.5000, 3.5000, 3.5000, 3.5000},
                                      {3.5000, 3.5000, 3.5000, 3.5000}}}}}, torch::kFloat);
    ASSERT_TRUE(output.allclose(expected));
  }
  {
    ConstantPad3d m(ConstantPad3dOptions({1, 2, 1, 2, 1, 2}, 3.5));
    auto input = torch::arange(8, torch::kFloat).reshape({1, 1, 2, 2, 2});
    auto output = m(input);
    auto expected = torch::tensor({{{{{3.5000, 3.5000, 3.5000, 3.5000, 3.5000},
                                      {3.5000, 3.5000, 3.5000, 3.5000, 3.5000},
                                      {3.5000, 3.5000, 3.5000, 3.5000, 3.5000},
                                      {3.5000, 3.5000, 3.5000, 3.5000, 3.5000},
                                      {3.5000, 3.5000, 3.5000, 3.5000, 3.5000}},
                                     {{3.5000, 3.5000, 3.5000, 3.5000, 3.5000},
                                      {3.5000, 0.0000, 1.0000, 3.5000, 3.5000},
                                      {3.5000, 2.0000, 3.0000, 3.5000, 3.5000},
                                      {3.5000, 3.5000, 3.5000, 3.5000, 3.5000},
                                      {3.5000, 3.5000, 3.5000, 3.5000, 3.5000}},
                                     {{3.5000, 3.5000, 3.5000, 3.5000, 3.5000},
                                      {3.5000, 4.0000, 5.0000, 3.5000, 3.5000},
                                      {3.5000, 6.0000, 7.0000, 3.5000, 3.5000},
                                      {3.5000, 3.5000, 3.5000, 3.5000, 3.5000},
                                      {3.5000, 3.5000, 3.5000, 3.5000, 3.5000}},
                                     {{3.5000, 3.5000, 3.5000, 3.5000, 3.5000},
                                      {3.5000, 3.5000, 3.5000, 3.5000, 3.5000},
                                      {3.5000, 3.5000, 3.5000, 3.5000, 3.5000},
                                      {3.5000, 3.5000, 3.5000, 3.5000, 3.5000},
                                      {3.5000, 3.5000, 3.5000, 3.5000, 3.5000}},
                                     {{3.5000, 3.5000, 3.5000, 3.5000, 3.5000},
                                      {3.5000, 3.5000, 3.5000, 3.5000, 3.5000},
                                      {3.5000, 3.5000, 3.5000, 3.5000, 3.5000},
                                      {3.5000, 3.5000, 3.5000, 3.5000, 3.5000},
                                      {3.5000, 3.5000, 3.5000, 3.5000, 3.5000}}}}}, torch::kFloat);
    ASSERT_TRUE(output.allclose(expected));
  }
}

TEST_F(ModulesTest, PrettyPrintLinear) {
  ASSERT_EQ(
      c10::str(Linear(3, 4)), "torch::nn::Linear(in_features=3, out_features=4, bias=true)");
}

TEST_F(ModulesTest, PrettyPrintBilinear) {
  ASSERT_EQ(
      c10::str(Bilinear(3, 2, 4)), "torch::nn::Bilinear(in1_features=3, in2_features=2, out_features=4, bias=true)");
  ASSERT_EQ(
      c10::str(Bilinear(BilinearOptions(3, 2, 4).bias(false))), "torch::nn::Bilinear(in1_features=3, in2_features=2, out_features=4, bias=false)");
}

TEST_F(ModulesTest, PrettyPrintConv) {
  ASSERT_EQ(
      c10::str(Conv1d(3, 4, 5)),
      "torch::nn::Conv1d(input_channels=3, output_channels=4, kernel_size=5, stride=1)");
  ASSERT_EQ(
      c10::str(Conv2d(3, 4, 5)),
      "torch::nn::Conv2d(input_channels=3, output_channels=4, kernel_size=[5, 5], stride=[1, 1])");
  ASSERT_EQ(
      c10::str(Conv2d(Conv2dOptions(3, 4, 5).stride(2))),
      "torch::nn::Conv2d(input_channels=3, output_channels=4, kernel_size=[5, 5], stride=[2, 2])");

  const auto options =
      Conv2dOptions(3, 4, std::vector<int64_t>{5, 6}).stride({1, 2});
  ASSERT_EQ(
      c10::str(Conv2d(options)),
      "torch::nn::Conv2d(input_channels=3, output_channels=4, kernel_size=[5, 6], stride=[1, 2])");
}

TEST_F(ModulesTest, PrettyPrintUpsample) {
  ASSERT_EQ(
      c10::str(Upsample(UpsampleOptions().size({2, 4, 4}))),
      "torch::nn::Upsample(size=[2, 4, 4], mode=kNearest)");
  ASSERT_EQ(
      c10::str(Upsample(UpsampleOptions().scale_factor({0.5, 1.5}).mode(torch::kBilinear))),
      "torch::nn::Upsample(scale_factor=[0.5, 1.5], mode=kBilinear)");
}

TEST_F(ModulesTest, PrettyPrintUnfold) {
  ASSERT_EQ(
      c10::str(Unfold(torch::IntArrayRef({2, 4}))),
      "torch::nn::Unfold(kernel_size=[2, 4], dilation=[1, 1], padding=[0, 0], stride=[1, 1])");
  ASSERT_EQ(
      c10::str(Unfold(UnfoldOptions({2, 4}).dilation(2).padding({2, 1}).stride(2))),
      "torch::nn::Unfold(kernel_size=[2, 4], dilation=[2, 2], padding=[2, 1], stride=[2, 2])");
}

TEST_F(ModulesTest, PrettyPrintMaxPool) {
  ASSERT_EQ(
      c10::str(MaxPool1d(5)),
      "torch::nn::MaxPool1d(kernel_size=5, stride=5, padding=0, dilation=1, ceil_mode=false)");
  ASSERT_EQ(
      c10::str(MaxPool2d(5)),
      "torch::nn::MaxPool2d(kernel_size=[5, 5], stride=[5, 5], padding=[0, 0], dilation=[1, 1], ceil_mode=false)");
  ASSERT_EQ(
      c10::str(MaxPool2d(MaxPool2dOptions(5).stride(2))),
      "torch::nn::MaxPool2d(kernel_size=[5, 5], stride=[2, 2], padding=[0, 0], dilation=[1, 1], ceil_mode=false)");
  ASSERT_EQ(
      c10::str(MaxPool3d(5)),
      "torch::nn::MaxPool3d(kernel_size=[5, 5, 5], stride=[5, 5, 5], padding=[0, 0, 0], dilation=[1, 1, 1], ceil_mode=false)");
  ASSERT_EQ(
      c10::str(MaxPool3d(MaxPool3dOptions(5).stride(2))),
      "torch::nn::MaxPool3d(kernel_size=[5, 5, 5], stride=[2, 2, 2], padding=[0, 0, 0], dilation=[1, 1, 1], ceil_mode=false)");

  const auto options =
      MaxPool2dOptions(std::vector<int64_t>{5, 6}).stride({1, 2});
  ASSERT_EQ(
      c10::str(MaxPool2d(options)),
      "torch::nn::MaxPool2d(kernel_size=[5, 6], stride=[1, 2], padding=[0, 0], dilation=[1, 1], ceil_mode=false)");
}

TEST_F(ModulesTest, PrettyPrintAvgPool) {
  ASSERT_EQ(
      c10::str(AvgPool1d(5)),
      "torch::nn::AvgPool1d(kernel_size=5, stride=5, padding=0)");
  ASSERT_EQ(
      c10::str(AvgPool2d(5)),
      "torch::nn::AvgPool2d(kernel_size=[5, 5], stride=[5, 5], padding=[0, 0])");
  ASSERT_EQ(
      c10::str(AvgPool2d(AvgPool2dOptions(5).stride(2))),
      "torch::nn::AvgPool2d(kernel_size=[5, 5], stride=[2, 2], padding=[0, 0])");
  ASSERT_EQ(
      c10::str(AvgPool3d(5)),
      "torch::nn::AvgPool3d(kernel_size=[5, 5, 5], stride=[5, 5, 5], padding=[0, 0, 0])");
  ASSERT_EQ(
      c10::str(AvgPool3d(AvgPool3dOptions(5).stride(2))),
      "torch::nn::AvgPool3d(kernel_size=[5, 5, 5], stride=[2, 2, 2], padding=[0, 0, 0])");

  const auto options =
      AvgPool2dOptions(std::vector<int64_t>{5, 6}).stride({1, 2});
  ASSERT_EQ(
      c10::str(AvgPool2d(options)),
      "torch::nn::AvgPool2d(kernel_size=[5, 6], stride=[1, 2], padding=[0, 0])");
}

TEST_F(ModulesTest, PrettyPrintLPPool) {
  ASSERT_EQ(
      c10::str(LPPool1d(2, 5)),
      "torch::nn::LPPool1d(norm_type=2, kernel_size=5, stride=5, ceil_mode=false)");
  ASSERT_EQ(
      c10::str(LPPool1d(LPPool1dOptions(1, 2).stride(5).ceil_mode(true))),
      "torch::nn::LPPool1d(norm_type=1, kernel_size=2, stride=5, ceil_mode=true)");
  ASSERT_EQ(
      c10::str(LPPool2d(2, std::vector<int64_t>({1, 2}))),
      "torch::nn::LPPool2d(norm_type=2, kernel_size=[1, 2], stride=[1, 2], ceil_mode=false)");
  ASSERT_EQ(
      c10::str(LPPool2d(LPPool2dOptions(1, std::vector<int64_t>({3, 4})).stride({5, 6}).ceil_mode(true))),
      "torch::nn::LPPool2d(norm_type=1, kernel_size=[3, 4], stride=[5, 6], ceil_mode=true)");
}

TEST_F(ModulesTest, PrettyPrintAdaptiveMaxPool) {
  ASSERT_EQ(
      c10::str(AdaptiveMaxPool1d(5)),
      "torch::nn::AdaptiveMaxPool1d(output_size=5)");

  const auto options = AdaptiveMaxPool1dOptions(3);
  ASSERT_EQ(
      c10::str(AdaptiveMaxPool1d(options)),
      "torch::nn::AdaptiveMaxPool1d(output_size=3)");

  ASSERT_EQ(
      c10::str(AdaptiveMaxPool2d(5)),
      "torch::nn::AdaptiveMaxPool2d(output_size=[5, 5])");
  ASSERT_EQ(
      c10::str(AdaptiveMaxPool2d(std::vector<int64_t>{5, 6})),
      "torch::nn::AdaptiveMaxPool2d(output_size=[5, 6])");

  ASSERT_EQ(
      c10::str(AdaptiveMaxPool3d(5)),
      "torch::nn::AdaptiveMaxPool3d(output_size=[5, 5, 5])");
  ASSERT_EQ(
      c10::str(AdaptiveMaxPool3d(std::vector<int64_t>{5, 6, 7})),
      "torch::nn::AdaptiveMaxPool3d(output_size=[5, 6, 7])");
}

TEST_F(ModulesTest, PrettyPrintAdaptiveAvgPool) {
  ASSERT_EQ(
      c10::str(AdaptiveAvgPool1d(5)),
      "torch::nn::AdaptiveAvgPool1d(output_size=5)");

  ASSERT_EQ(
      c10::str(AdaptiveAvgPool2d(5)),
      "torch::nn::AdaptiveAvgPool2d(output_size=[5, 5])");
  ASSERT_EQ(
      c10::str(AdaptiveAvgPool2d(std::vector<int64_t>{5, 6})),
      "torch::nn::AdaptiveAvgPool2d(output_size=[5, 6])");

  ASSERT_EQ(
      c10::str(AdaptiveAvgPool3d(5)),
      "torch::nn::AdaptiveAvgPool3d(output_size=[5, 5, 5])");
  ASSERT_EQ(
      c10::str(AdaptiveAvgPool3d(std::vector<int64_t>{5, 6, 7})),
      "torch::nn::AdaptiveAvgPool3d(output_size=[5, 6, 7])");
}

TEST_F(ModulesTest, PrettyPrintMaxUnpool) {
  ASSERT_EQ(
      c10::str(MaxUnpool1d(5)),
      "torch::nn::MaxUnpool1d(kernel_size=5, stride=5, padding=0)");
  ASSERT_EQ(
      c10::str(MaxUnpool1d(MaxUnpool1dOptions(5).stride(3).padding(1))),
      "torch::nn::MaxUnpool1d(kernel_size=5, stride=3, padding=1)");

  ASSERT_EQ(
      c10::str(MaxUnpool2d(5)),
      "torch::nn::MaxUnpool2d(kernel_size=[5, 5], stride=[5, 5], padding=[0, 0])");
  ASSERT_EQ(
      c10::str(MaxUnpool2d(std::vector<int64_t>{5, 6})),
      "torch::nn::MaxUnpool2d(kernel_size=[5, 6], stride=[5, 6], padding=[0, 0])");
  ASSERT_EQ(
      c10::str(MaxUnpool2d(MaxUnpool2dOptions(std::vector<int64_t>{5, 6}).stride({3, 4}).padding({1, 2}))),
      "torch::nn::MaxUnpool2d(kernel_size=[5, 6], stride=[3, 4], padding=[1, 2])");
}

TEST_F(ModulesTest, PrettyPrintDropout) {
  ASSERT_EQ(c10::str(Dropout(0.5)), "torch::nn::Dropout(rate=0.5)");
  ASSERT_EQ(
      c10::str(FeatureDropout(0.5)), "torch::nn::FeatureDropout(rate=0.5)");
}

TEST_F(ModulesTest, PrettyPrintFunctional) {
  ASSERT_EQ(c10::str(Functional(torch::relu)), "torch::nn::Functional()");
}

TEST_F(ModulesTest, PrettyPrintBatchNorm) {
  ASSERT_EQ(
      c10::str(BatchNorm(
          BatchNormOptions(4).eps(0.5).momentum(0.1).affine(false).stateful(
              true))),
      "torch::nn::BatchNorm(features=4, eps=0.5, momentum=0.1, affine=false, stateful=true)");
}

TEST_F(ModulesTest, PrettyPrintLayerNorm) {
  ASSERT_EQ(
    c10::str(LayerNorm(LayerNormOptions({2, 2}))),
      "torch::nn::LayerNorm([2, 2], eps=1e-05, elementwise_affine=true)");
      ASSERT_EQ(
        c10::str(LayerNorm(LayerNormOptions({2, 2}).elementwise_affine(false).eps(2e-5))),
          "torch::nn::LayerNorm([2, 2], eps=2e-05, elementwise_affine=false)");
}

TEST_F(ModulesTest, PrettyPrintEmbedding) {
  ASSERT_EQ(
      c10::str(Embedding(EmbeddingOptions(10, 2))),
      "torch::nn::Embedding(num_embeddings=10, embedding_dim=2)");
  ASSERT_EQ(
      c10::str(Embedding(EmbeddingOptions(10, 2).padding_idx(3).max_norm(2))),
      "torch::nn::Embedding(num_embeddings=10, embedding_dim=2, padding_idx=3, max_norm=2)");
  ASSERT_EQ(
      c10::str(Embedding(EmbeddingOptions(10, 2).padding_idx(3).max_norm(2).norm_type(2.5).scale_grad_by_freq(true).sparse(true))),
      "torch::nn::Embedding(num_embeddings=10, embedding_dim=2, padding_idx=3, max_norm=2, norm_type=2.5, scale_grad_by_freq=true, sparse=true)");
}

TEST_F(ModulesTest, PrettyPrintEmbeddingBag) {
  ASSERT_EQ(
      c10::str(EmbeddingBag(EmbeddingBagOptions(10, 2))),
      "torch::nn::EmbeddingBag(num_embeddings=10, embedding_dim=2)");
  ASSERT_EQ(
      c10::str(EmbeddingBag(EmbeddingBagOptions(10, 2).max_norm(2))),
      "torch::nn::EmbeddingBag(num_embeddings=10, embedding_dim=2, max_norm=2)");
  ASSERT_EQ(
      c10::str(EmbeddingBag(EmbeddingBagOptions(10, 2).max_norm(2).norm_type(2.5).scale_grad_by_freq(true).sparse(true))),
      "torch::nn::EmbeddingBag(num_embeddings=10, embedding_dim=2, max_norm=2, norm_type=2.5, scale_grad_by_freq=true, sparse=true)");
  ASSERT_EQ(
      c10::str(EmbeddingBag(EmbeddingBagOptions(10, 2).max_norm(2).norm_type(2.5).scale_grad_by_freq(true).sparse(true).mode(torch::kSum))),
      "torch::nn::EmbeddingBag(num_embeddings=10, embedding_dim=2, max_norm=2, norm_type=2.5, scale_grad_by_freq=true, sparse=true, mode=kSum)");
}

TEST_F(ModulesTest, PrettyPrintL1Loss) {
  ASSERT_EQ(
      c10::str(L1Loss()),
      "torch::nn::L1Loss()");
}
TEST_F(ModulesTest, PrettyPrintKLDivLoss) {
  ASSERT_EQ(
      c10::str(KLDivLoss()),
      "torch::nn::KLDivLoss()");
}
TEST_F(ModulesTest, PrettyPrintMSELoss) {
  ASSERT_EQ(
      c10::str(MSELoss()),
      "torch::nn::MSELoss()");
}
TEST_F(ModulesTest, PrettyPrintBCELoss) {
  ASSERT_EQ(
      c10::str(BCELoss()),
      "torch::nn::BCELoss()");
}
TEST_F(ModulesTest, PrettyPrintHingeEmbeddingLoss) {
  ASSERT_EQ(
      c10::str(HingeEmbeddingLoss(HingeEmbeddingLossOptions().margin(4))),
      "torch::nn::HingeEmbeddingLoss(margin=4)");
}

TEST_F(ModulesTest, PrettyPrintCosineEmbeddingLoss) {
  ASSERT_EQ(
      c10::str(CosineEmbeddingLoss(CosineEmbeddingLossOptions().margin(0.25))),
      "torch::nn::CosineEmbeddingLoss(margin=0.25)");
}

TEST_F(ModulesTest, PrettyPrintTripletMarginLoss) {
  ASSERT_EQ(
      c10::str(TripletMarginLoss(TripletMarginLossOptions().margin(3).p(2).eps(1e-06).swap(false))),
      "torch::nn::TripletMarginLoss(margin=3, p=2, eps=1e-06, swap=false)");
}

TEST_F(ModulesTest, PrettyPrintMultiLabelMarginLoss) {
  ASSERT_EQ(c10::str(MultiLabelMarginLoss()), "torch::nn::MultiLabelMarginLoss()");
}

TEST_F(ModulesTest, PrettyPrintMultiLabelSoftMarginLoss) {
  ASSERT_EQ(c10::str(MultiLabelSoftMarginLoss()), "torch::nn::MultiLabelSoftMarginLoss()");
}

TEST_F(ModulesTest, PrettyPrintSoftMarginLoss) {
  ASSERT_EQ(c10::str(SoftMarginLoss()), "torch::nn::SoftMarginLoss()");
}

TEST_F(ModulesTest, PrettyPrintCosineSimilarity) {
  ASSERT_EQ(
      c10::str(CosineSimilarity()),
      "torch::nn::CosineSimilarity(dim=1, eps=1e-08)");
  ASSERT_EQ(
      c10::str(CosineSimilarity(CosineSimilarityOptions().dim(0).eps(0.5))),
      "torch::nn::CosineSimilarity(dim=0, eps=0.5)");
}

TEST_F(ModulesTest, PrettyPrintPairwiseDistance) {
  ASSERT_EQ(
      c10::str(PairwiseDistance()),
      "torch::nn::PairwiseDistance(p=2, eps=1e-06, keepdim=false)");
  ASSERT_EQ(
      c10::str(PairwiseDistance(PairwiseDistanceOptions(3).eps(0.5).keepdim(true))),
      "torch::nn::PairwiseDistance(p=3, eps=0.5, keepdim=true)");
}

TEST_F(ModulesTest, PrettyPrintReflectionPad) {
  ASSERT_EQ(
      c10::str(ReflectionPad1d(ReflectionPad1dOptions(2))),
      "torch::nn::ReflectionPad1d(padding=[2, 2])");
  ASSERT_EQ(
      c10::str(ReflectionPad1d(ReflectionPad1dOptions({3, 1}))),
      "torch::nn::ReflectionPad1d(padding=[3, 1])");
  ASSERT_EQ(
      c10::str(ReflectionPad2d(ReflectionPad2dOptions(2))),
      "torch::nn::ReflectionPad2d(padding=[2, 2, 2, 2])");
  ASSERT_EQ(
      c10::str(ReflectionPad2d(ReflectionPad2dOptions({1, 1, 2, 0}))),
      "torch::nn::ReflectionPad2d(padding=[1, 1, 2, 0])");
}

TEST_F(ModulesTest, PrettyPrintReplicationPad) {
  ASSERT_EQ(
      c10::str(ReplicationPad1d(ReplicationPad1dOptions(2))),
      "torch::nn::ReplicationPad1d(padding=[2, 2])");
  ASSERT_EQ(
      c10::str(ReplicationPad1d(ReplicationPad1dOptions({3, 1}))),
      "torch::nn::ReplicationPad1d(padding=[3, 1])");
  ASSERT_EQ(
      c10::str(ReplicationPad2d(ReplicationPad2dOptions(2))),
      "torch::nn::ReplicationPad2d(padding=[2, 2, 2, 2])");
  ASSERT_EQ(
      c10::str(ReplicationPad2d(ReplicationPad2dOptions({1, 1, 2, 0}))),
      "torch::nn::ReplicationPad2d(padding=[1, 1, 2, 0])");
  ASSERT_EQ(
      c10::str(ReplicationPad3d(ReplicationPad3dOptions(1))),
      "torch::nn::ReplicationPad3d(padding=[1, 1, 1, 1, 1, 1])");
  ASSERT_EQ(
      c10::str(ReplicationPad3d(ReplicationPad3dOptions({1, 2, 1, 2, 1, 2}))),
      "torch::nn::ReplicationPad3d(padding=[1, 2, 1, 2, 1, 2])");
}

TEST_F(ModulesTest, PrettyPrintZeroPad2d) {
  ASSERT_EQ(
      c10::str(ZeroPad2d(ZeroPad2dOptions(2))),
      "torch::nn::ZeroPad2d(padding=[2, 2, 2, 2])");
  ASSERT_EQ(
      c10::str(ZeroPad2d(ZeroPad2dOptions({1, 1, 2, 0}))),
      "torch::nn::ZeroPad2d(padding=[1, 1, 2, 0])");
}

TEST_F(ModulesTest, PrettyPrintConstantPad) {
  ASSERT_EQ(
      c10::str(ConstantPad1d(ConstantPad1dOptions(2, 3.5))),
      "torch::nn::ConstantPad1d(padding=[2, 2], value=3.5)");
  ASSERT_EQ(
      c10::str(ConstantPad1d(ConstantPad1dOptions({3, 1}, 3.5))),
      "torch::nn::ConstantPad1d(padding=[3, 1], value=3.5)");
  ASSERT_EQ(
      c10::str(ConstantPad2d(ConstantPad2dOptions(2, 3.5))),
      "torch::nn::ConstantPad2d(padding=[2, 2, 2, 2], value=3.5)");
  ASSERT_EQ(
      c10::str(ConstantPad2d(ConstantPad2dOptions({3, 0, 2, 1}, 3.5))),
      "torch::nn::ConstantPad2d(padding=[3, 0, 2, 1], value=3.5)");
  ASSERT_EQ(
      c10::str(ConstantPad3d(ConstantPad3dOptions(1, 3.5))),
      "torch::nn::ConstantPad3d(padding=[1, 1, 1, 1, 1, 1], value=3.5)");
  ASSERT_EQ(
      c10::str(ConstantPad3d(ConstantPad3dOptions({1, 2, 1, 2, 1, 2}, 3.5))),
      "torch::nn::ConstantPad3d(padding=[1, 2, 1, 2, 1, 2], value=3.5)");
}

TEST_F(ModulesTest, PrettyPrintNestedModel) {
  struct InnerTestModule : torch::nn::Module {
    InnerTestModule()
        : torch::nn::Module("InnerTestModule"),
          fc(register_module("fc", torch::nn::Linear(3, 4))),
          table(register_module("table", torch::nn::Embedding(10, 2))) {}

    torch::nn::Linear fc;
    torch::nn::Embedding table;
  };

  struct TestModule : torch::nn::Module {
    TestModule()
        : torch::nn::Module("TestModule"),
          fc(register_module("fc", torch::nn::Linear(4, 5))),
          table(register_module("table", torch::nn::Embedding(EmbeddingOptions(10, 2)))),
          inner(register_module("inner", std::make_shared<InnerTestModule>())) {
    }

    torch::nn::Linear fc;
    torch::nn::Embedding table;
    std::shared_ptr<InnerTestModule> inner;
  };

  ASSERT_EQ(
      c10::str(TestModule{}),
      "TestModule(\n"
      "  (fc): torch::nn::Linear(in_features=4, out_features=5, bias=true)\n"
      "  (table): torch::nn::Embedding(num_embeddings=10, embedding_dim=2)\n"
      "  (inner): InnerTestModule(\n"
      "    (fc): torch::nn::Linear(in_features=3, out_features=4, bias=true)\n"
      "    (table): torch::nn::Embedding(num_embeddings=10, embedding_dim=2)\n"
      "  )\n"
      ")");
}

TEST_F(ModulesTest, PrettyPrintELU) {
  ASSERT_EQ(c10::str(ELU()), "torch::nn::ELU(alpha=1)");
  ASSERT_EQ(c10::str(ELU(ELUOptions().alpha(42.42).inplace(true))),
            "torch::nn::ELU(alpha=42.42, inplace=true)");
}

TEST_F(ModulesTest, PrettyPrintSELU) {
  ASSERT_EQ(c10::str(SELU()), "torch::nn::SELU()");
  ASSERT_EQ(c10::str(SELU(SELUOptions().inplace(true))),
            "torch::nn::SELU(inplace=true)");
}

TEST_F(ModulesTest, PrettyPrintHardshrink) {
  ASSERT_EQ(c10::str(Hardshrink()), "torch::nn::Hardshrink(0.5)");
  ASSERT_EQ(c10::str(Hardshrink(HardshrinkOptions().lambda(42.42))),
            "torch::nn::Hardshrink(42.42)");
}

TEST_F(ModulesTest, PrettyPrintHardtanh) {
  ASSERT_EQ(c10::str(Hardtanh()),
    "torch::nn::Hardtanh(min_val=-1, max_val=1)");
  ASSERT_EQ(c10::str(Hardtanh(
      HardtanhOptions().min_val(-42.42).max_val(0.42).inplace(true))),
    "torch::nn::Hardtanh(min_val=-42.42, max_val=0.42, inplace=true)");
}

TEST_F(ModulesTest, PrettyPrintLeakyReLU) {
  ASSERT_EQ(c10::str(LeakyReLU()),
    "torch::nn::LeakyReLU(negative_slope=0.01)");
  ASSERT_EQ(c10::str(LeakyReLU(
      LeakyReLUOptions().negative_slope(0.42).inplace(true))),
    "torch::nn::LeakyReLU(negative_slope=0.42, inplace=true)");
}

TEST_F(ModulesTest, PrettyPrintLogSigmoid) {
  ASSERT_EQ(c10::str(LogSigmoid()), "torch::nn::LogSigmoid()");
}

TEST_F(ModulesTest, PrettyPrintSoftmax) {
  ASSERT_EQ(c10::str(Softmax(SoftmaxOptions(1))), "torch::nn::Softmax(dim=1)");
}

TEST_F(ModulesTest, PrettyPrintSoftmin) {
  ASSERT_EQ(c10::str(Softmin(SoftminOptions(1))), "torch::nn::Softmin(dim=1)");
}

TEST_F(ModulesTest, PrettyPrintLogSoftmax) {
  ASSERT_EQ(c10::str(LogSoftmax(LogSoftmaxOptions(1))),
            "torch::nn::LogSoftmax(dim=1)");
}

TEST_F(ModulesTest, PrettyPrintSoftmax2d) {
  ASSERT_EQ(c10::str(Softmax2d()), "torch::nn::Softmax2d()");
}

TEST_F(ModulesTest, PrettyPrintPReLU) {
  ASSERT_EQ(c10::str(PReLU()), "torch::nn::PReLU(num_parameters=1)");
  ASSERT_EQ(c10::str(PReLU(PReLUOptions().num_parameters(42))),
            "torch::nn::PReLU(num_parameters=42)");
}

TEST_F(ModulesTest, PrettyPrintReLU) {
  ASSERT_EQ(c10::str(ReLU()), "torch::nn::ReLU()");
  ASSERT_EQ(c10::str(ReLU(ReLUOptions().inplace(true))),
    "torch::nn::ReLU(inplace=true)");
  ASSERT_EQ(c10::str(ReLU(/*inplace=*/true)),
    "torch::nn::ReLU(inplace=true)");
}

TEST_F(ModulesTest, PrettyPrintReLU6) {
  ASSERT_EQ(c10::str(ReLU6()), "torch::nn::ReLU6()");
  ASSERT_EQ(c10::str(ReLU6(ReLU6Options().inplace(true))),
    "torch::nn::ReLU6(inplace=true)");
  ASSERT_EQ(c10::str(ReLU6(/*inplace=*/true)),
    "torch::nn::ReLU6(inplace=true)");
}

TEST_F(ModulesTest, PrettyPrintRReLU) {
  ASSERT_EQ(c10::str(RReLU()),
    "torch::nn::RReLU(lower=0.125, upper=0.333333)");
  ASSERT_EQ(c10::str(RReLU(
      RReLUOptions().lower(0.24).upper(0.42).inplace(true))),
    "torch::nn::RReLU(lower=0.24, upper=0.42, inplace=true)");
}

TEST_F(ModulesTest, PrettyPrintCELU) {
  ASSERT_EQ(c10::str(CELU()), "torch::nn::CELU(alpha=1)");
  ASSERT_EQ(c10::str(CELU(CELUOptions().alpha(42.42).inplace(true))),
            "torch::nn::CELU(alpha=42.42, inplace=true)");
}

TEST_F(ModulesTest, PrettyPrintSigmoid) {
  ASSERT_EQ(c10::str(Sigmoid()), "torch::nn::Sigmoid()");
}

TEST_F(ModulesTest, PrettyPrintPixelShuffle) {
  ASSERT_EQ(c10::str(PixelShuffle(PixelShuffleOptions(5))),
            "torch::nn::PixelShuffle(upscale_factor=5)");
}

TEST_F(ModulesTest, PrettyPrintSoftplus) {
  ASSERT_EQ(c10::str(Softplus()),
    "torch::nn::Softplus(beta=1, threshold=20)");
  ASSERT_EQ(c10::str(Softplus(
      SoftplusOptions().beta(0.24).threshold(42.42))),
    "torch::nn::Softplus(beta=0.24, threshold=42.42)");
}

TEST_F(ModulesTest, PrettyPrintSoftshrink) {
  ASSERT_EQ(c10::str(Softshrink()), "torch::nn::Softshrink(0.5)");
  ASSERT_EQ(c10::str(Softshrink(SoftshrinkOptions(42.42))),
            "torch::nn::Softshrink(42.42)");
}

TEST_F(ModulesTest, PrettyPrintSoftsign) {
  ASSERT_EQ(c10::str(Softsign()), "torch::nn::Softsign()");
}

TEST_F(ModulesTest, PrettyPrintTanh) {
  ASSERT_EQ(c10::str(Tanh()), "torch::nn::Tanh()");
}

TEST_F(ModulesTest, PrettyPrintTanhshrink) {
  ASSERT_EQ(c10::str(Tanhshrink()), "torch::nn::Tanhshrink()");
}

TEST_F(ModulesTest, PrettyPrintThreshold) {
  ASSERT_EQ(c10::str(Threshold(24.24, 42.42)),
    "torch::nn::Threshold(threshold=24.24, value=42.42)");
  ASSERT_EQ(c10::str(Threshold(
      ThresholdOptions(42.42, 24.24).inplace(true))),
    "torch::nn::Threshold(threshold=42.42, value=24.24, inplace=true)");
}

TEST_F(ModulesTest, PrettyPrintCTCLoss) {
  ASSERT_EQ(c10::str(CTCLoss()), "torch::nn::CTCLoss()");
  ASSERT_EQ(c10::str(CTCLoss(
    CTCLossOptions().blank(42).zero_infinity(false)
      .reduction(at::Reduction::Reduction::Sum))), "torch::nn::CTCLoss()");
}<|MERGE_RESOLUTION|>--- conflicted
+++ resolved
@@ -1688,21 +1688,6 @@
   }
 }
 
-<<<<<<< HEAD
-TEST_F(ModulesTest, CTCLoss) {
-  CTCLoss loss {CTCLossOptions().reduction(at::Reduction::Reduction::None)};
-  const auto target_lengths = torch::tensor({0, 0, 0});
-  const auto input_lengths = torch::tensor({50, 50, 50});
-  const auto targets =
-    torch::randint(1, 15, at::IntArrayRef({0}), torch::kLong);
-  const auto log_probs =
-    torch::randn({50, 3, 15}, torch::kDouble).log_softmax(2);
-  const auto output =
-    loss->forward(log_probs, targets, input_lengths, target_lengths);
-  ASSERT_TRUE(output.ge(0).all().item<bool>());
-  ASSERT_TRUE(torch::allclose(
-    -log_probs.sum(0).slice(1, 0, 1).view_as(output), output));
-=======
 TEST_F(ModulesTest, Upsampling1D) {
   {
     Upsample model(UpsampleOptions()
@@ -1848,7 +1833,21 @@
       }
     }
   }
->>>>>>> 5fbec1f5
+}
+
+TEST_F(ModulesTest, CTCLoss) {
+  CTCLoss loss {CTCLossOptions().reduction(at::Reduction::Reduction::None)};
+  const auto target_lengths = torch::tensor({0, 0, 0});
+  const auto input_lengths = torch::tensor({50, 50, 50});
+  const auto targets =
+    torch::randint(1, 15, at::IntArrayRef({0}), torch::kLong);
+  const auto log_probs =
+    torch::randn({50, 3, 15}, torch::kDouble).log_softmax(2);
+  const auto output =
+    loss->forward(log_probs, targets, input_lengths, target_lengths);
+  ASSERT_TRUE(output.ge(0).all().item<bool>());
+  ASSERT_TRUE(torch::allclose(
+    -log_probs.sum(0).slice(1, 0, 1).view_as(output), output));
 }
 
 TEST_F(ModulesTest, PrettyPrintIdentity) {
