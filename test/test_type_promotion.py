from functools import wraps

import torch
<<<<<<< HEAD
=======
import unittest
import itertools
>>>>>>> 782e80e6

from common_utils import TestCase, run_tests, load_tests
from common_device_type import instantiate_device_type_tests

# load_tests from common_utils is used to automatically filter tests for
# sharding on sandcastle. This line silences flake warnings
load_tests = load_tests

# Not thread-safe decorator that runs the decorated test once with
# the default dtype being torch.float and again with the default dtype
# being torch.double.
def multiple_default_dtypes(fn):
    @wraps(fn)
    def wrapped_fn(*args, **kwargs):
        cur_dtype = torch.get_default_dtype()
        torch.set_default_dtype(torch.float)
        fn(*args, **kwargs)
        torch.set_default_dtype(torch.double)
        fn(*args, **kwargs)
        torch.set_default_dtype(cur_dtype)

    return wrapped_fn


class TestTypePromotion(TestCase):

    # In-place operations don't promote.
    # `int+float -> float` but `int.add_(float)` is rejected as an error.
    # Promoting inplace would require re-allocating and copying the memory of the
    # tensor data, since element size could change.
    @multiple_default_dtypes
    def test_inplace(self, device):
        int_tensor = torch.ones([4, 4, 4], dtype=torch.int32, device=device)

        self.assertRaisesRegex(RuntimeError, "can't be cast to", lambda: int_tensor.add_(1.5))

        expected = torch.ones([4, 4, 4], dtype=torch.int32, device=device)

        long_tensor = torch.ones([4, 4, 4], dtype=torch.int64, device=device)
        int_tensor.add_(long_tensor)
        int_tensor.add_(1)
        three = expected + 2
        self.assertEqual(int_tensor, three)
        self.assertEqual(int_tensor.dtype, torch.int32)

        bool_tensor = torch.tensor([1, 1, 1], dtype=torch.bool, device=device)
        uint8_tensor = torch.tensor([1, 1, 1], dtype=torch.uint8, device=device)
        # We treat bool as a separate category, which means uint8 cannot cast to bool.
        self.assertRaisesRegex(RuntimeError, "can't be cast to", lambda: bool_tensor.add_(uint8_tensor))

        # We allow demotion from signed to unsigned, unlike numpy, because:
        # * We don't want the performance penalty of inspecting scalar values.
        # * We don't want 'signed' to be considered a distinct 'category'
        # in promotion rules.
        # We don't want signed to be a separate category because if it was,
        # uint16_tensor + 5 would result in a long_tensor, which is not what we want.
        int16_tensor = torch.tensor([1, 1, 1], dtype=torch.int16, device=device)
        uint8_tensor *= int16_tensor

    @multiple_default_dtypes
    def test_unsinged(self, device):
        dont_promote = torch.ones(3, dtype=torch.uint8, device=device) + 5
        self.assertEqual(dont_promote.dtype, torch.uint8)

    # some basic examples

    @multiple_default_dtypes
    def test_int_promotion(self, device):
        a = torch.ones([4, 4, 4], dtype=torch.int32, device=device)
        b = torch.ones([4, 4, 4], dtype=torch.int64, device=device)
        c = a + b
        self.assertEqual(c, b + b)
        self.assertEqual(c.dtype, torch.int64)

    @multiple_default_dtypes
    def test_float_promotion(self, device):
        a = torch.ones([4, 4, 4], dtype=torch.float, device=device)
        b = torch.ones([4, 4, 4], dtype=torch.double, device=device)
        c = a + b
        self.assertEqual(c, b + b)
        self.assertEqual(c.dtype, torch.double)
        c = b + a
        self.assertEqual(c, b + b)
        self.assertEqual(c.dtype, torch.double)

    @multiple_default_dtypes
    def test_add_wrapped(self, device):
        a = torch.ones([4, 4, 4], dtype=torch.int, device=device)
        b = 1
        c = a + b
        self.assertEqual(c, a + a)
        self.assertEqual(c.dtype, torch.int)

    @multiple_default_dtypes
    def test_int_to_float(self, device):
        a = torch.ones([4, 4, 4], dtype=torch.int32, device=device)
        b = torch.ones([4, 4, 4], dtype=torch.float, device=device)
        c = a + b
        self.assertEqual(c.dtype, torch.float32)

    # some examples from:
    # https://github.com/pytorch/pytorch/issues/9515

    @multiple_default_dtypes
    def test_from_issue(self, device):
        a = torch.rand(3, dtype=torch.float32, device=device)
        u = torch.tensor([0, 0, 1], dtype=torch.uint8, device=device)
        self.assertEqual((a * 5).dtype, torch.float32)
        self.assertEqual((u + 1).dtype, torch.uint8)
        self.assertEqual((u + 1000).dtype, torch.uint8)  # integer overflow

        # not a "wrapped number"
        other = torch.tensor(5.5, dtype=torch.double, device=device)

        self.assertEqual((u + 5.5).dtype, torch.get_default_dtype())
        self.assertEqual((u + other).dtype, torch.double)
        # adding a 0-dim tensor to a float doesn't promote to double unless first
        # type was integral.
        self.assertEqual((a + other).dtype, torch.float32)

    @multiple_default_dtypes
    def test_half(self, device):
        half = torch.tensor(5.5, dtype=torch.float16, device=device)
        if(self.device_type == 'cpu'):
            self.assertRaisesRegex(RuntimeError, "not implemented for 'Half'",
                                   lambda: half + 2.2)
        else:
            self.assertEqual((half + 2.2).dtype, torch.float16)
            self.assertEqual((half + 100000).dtype, torch.float16)  # inf
            default_tensor = torch.tensor(100000.0, device=device)
            self.assertEqual((half + default_tensor).dtype, torch.get_default_dtype())

    @multiple_default_dtypes
    def test_alternate_result(self, device):
        f = torch.tensor([1, 1, 1, 1], dtype=torch.float, device=device)
        o = torch.tensor([0, 0, 0, 0], dtype=torch.long, device=device)
        self.assertRaisesRegex(RuntimeError,
                               "can't be cast to",
                               lambda: torch.add(f, f, out=o))
        d = torch.tensor([1, 1, 1, 1], dtype=torch.double, device=device)
        torch.add(f, f, out=d)
        self.assertEqual(d.dtype, torch.double)
        self.assertEqual(f + f, d)

    @multiple_default_dtypes
    def test_mixed_type_backward(self, device):
        f = torch.ones([3, 3], dtype=torch.float, requires_grad=True, device=device)
        ten = torch.tensor([10.], dtype=torch.double, device=device)
        tens = f * ten
        s = (tens + 2).sum()
        s.backward()
        self.assertEqual(f.grad, tens)

        # If we don't convert the returned grad_input to the actual input type
        # we get an error like:
        # RuntimeError: Function SubBackward0 returned an invalid gradient at index 0 - expected type \
        # torch.FloatTensor but got torch.DoubleTensor
        f_dtypes = [torch.float, torch.double]
        if self.device_type == 'cuda':
            f_dtypes = f_dtypes + [torch.half]
        i_dtypes = [torch.int, torch.long]
<<<<<<< HEAD
        for f in ['add', 'sub', 'rsub', 'mul', 'div']:
            for dtype1 in f_dtypes:
                for dtype2 in (f_dtypes + i_dtypes):
                    x = torch.ones(10, requires_grad=True, dtype=dtype1, device=device)
                    y = torch.ones(10, dtype=dtype2, device=device)

                    func = getattr(torch, f)
                    func(x, y).sum().backward()

    # verifies that a.add(b) is the same as a.to(b.dtype).add(b) in cases
    # where that should hold.
    @multiple_default_dtypes
    def test_many_promotions(self, device):
        from_to = {
            torch.float16: torch.float32,
            torch.half: torch.float16,
            torch.int: torch.long,
            torch.uint8: torch.long,
            torch.uint8: torch.float,
            torch.int: torch.float,
            torch.int: torch.double,
            torch.int16: torch.long,
            torch.float16: torch.double,
            torch.bool: torch.long,
            torch.bool: torch.float
        }

        for k, v in from_to.items():
            a = torch.rand([3, 3], device=device).to(k)  # no _th_uniform for half on cpu.
            b = torch.rand([3, 3], device=device).to(v)
            c = a.add(b)
            d = a.to(v).add(b)
            self.assertEqual(c.dtype, d.dtype, message='from {} to {}'.format(k, v))
            self.assertEqual(c, d, message='from {} to {}'.format(k, v))
=======
        for func in [torch.add, torch.sub, torch.rsub, torch.mul, torch.div]:
            for dtype1, dtype2 in itertools.product(f_dtypes, f_dtypes + i_dtypes):
                x = torch.ones(10, requires_grad=True, dtype=dtype1, device=self.device)
                y = torch.ones(10, dtype=dtype2, device=self.device)
                func(x, y).sum().backward()

    def _get_test_tensor(self, dtype, remove_zeros=False):
        shape = [20, 20, 20]
        if dtype == torch.bool:
            tensor = torch.randint(0, 2, shape, device=self.device, dtype=dtype)
        elif dtype.is_floating_point:
            # "_th_normal_ not supported on CPUType for Half" so simpler create and convert
            tensor = torch.randn(shape, device=self.device)
            tensor = tensor.to(dtype)
        else:
            tensor = torch.randint(0, 15, shape, device=self.device, dtype=dtype)
        if remove_zeros:
            # ensures no div-by-zero (with care for low precision uint8/half)
            tensor[torch.abs(tensor) < 0.05] = 5
        return tensor

    # verifies that torch.<op>(first, second) is the same as 
    # torch.<op>(first.to(common_dtype), second.to(common_dtype)) in cases where that should hold.
    def test_many_promotions(self):
        # Can also include half on CPU in cases where it will be promoted to a
        # supported dtype
        dtypes1 = torch.testing.get_all_math_dtypes('cuda')
        dtypes2 = torch.testing.get_all_math_dtypes(self.device)
        ops = [torch.add, torch.sub, torch.mul, torch.div, torch.rsub]
        for dt1, dt2 in itertools.product(dtypes1, dtypes2):
            for op, non_contiguous in itertools.product(ops, [True, False]):
                common_dtype = torch.promote_types(dt1, dt2)
                if common_dtype == torch.half and self.device == 'cpu':
                    continue
                if op == torch.sub and common_dtype != torch.bool:
                    # Subtraction, the `-` operator, with a bool tensor is not supported.
                    continue
                first = self._get_test_tensor(dt1)
                second = self._get_test_tensor(dt2, op == torch.div)
                # test ops with non-contiguous tensors
                if non_contiguous:
                    first = first.transpose(0, 2)
                    second = second.transpose(2, 1)
                    self.assertNotEqual(first.stride(), second.stride(), "some non-contiguous issues could be missed if tensors have same strides")

                self.assertEqual(not first.is_contiguous(), non_contiguous)
                self.assertEqual(not second.is_contiguous(), non_contiguous)
                result = op(first, second)
                expected = op(first.to(common_dtype), second.to(common_dtype))
                self.assertEqual(result.dtype, expected.dtype, message='{} with {}, {}'.format(op.__name__, dt1, dt2))
                self.assertEqual(result, expected, message='{} with {}, {}'.format(op.__name__, dt1, dt2))
>>>>>>> 782e80e6

    @multiple_default_dtypes
    def test_non_promoting_ops(self, device):
        x = torch.ones(4, dtype=torch.double, device=device)
        self.assertRaises(RuntimeError,
                          lambda: torch.neg(torch.ones(4, dtype=torch.float, device=device), out=x))
        self.assertRaises(RuntimeError,
                          lambda: torch.lerp(x, torch.ones(4, dtype=torch.float, device=device), 1))

    @multiple_default_dtypes
    def test_alpha_mismatch(self, device):
        x = torch.ones(4, dtype=torch.int, device=device)
        err = 'alpha must not be'
        self.assertRaisesRegex(RuntimeError, err,
                               lambda: torch.add(x, x, alpha=1.1))
        x = x.to(torch.bool)
        self.assertRaisesRegex(RuntimeError, err,
                               lambda: torch.add(x, x, alpha=1.1))
        self.assertEqual(x + x, torch.add(x, x, alpha=True))

    @multiple_default_dtypes
    def test_booleans(self, device):
        onedim = torch.tensor([True], device=device)

        self.assertEqual(onedim + onedim, onedim)
        self.assertEqual(onedim + True, onedim)
        self.assertEqual(torch.add(True, True), True)
        self.assertEqual(torch.add(False, False), False)
        self.assertEqual(torch.add(False, True), True)

        self.assertRaisesRegex(RuntimeError, "Boolean alpha only supported",
                               lambda: torch.add(1, 1, alpha=True))
        self.assertEqual(torch.add(torch.tensor(True, device=device), torch.tensor(True, device=device), True), torch.tensor(True, device=device))

    @multiple_default_dtypes
    def test_create_bool_tensors(self, device):
        expected = torch.tensor([0], dtype=torch.int64, device=device)
        self.assertEqual(torch.arange(False, True, device=device), expected)
        self.assertEqual(torch.arange(True, device=device), expected)
        expected = torch.tensor([0, 0.5], dtype=torch.get_default_dtype(), device=device)
        self.assertEqual(torch.arange(False, True, 0.5, device=device), expected)
        expected = torch.ones(0, dtype=torch.int64, device=device)
        self.assertEqual(torch.arange(False, False, device=device), expected)

        self.assertEqual(torch.linspace(False, True, device=device), torch.linspace(0, 1, device=device))
        self.assertEqual(torch.logspace(False, True, device=device), torch.logspace(0, 1, device=device))

        # this seems like odd behavior but ints also create float tensors, numpy doesn't have this function.
        self.assertEqual(torch.scalar_tensor(False, device=device), torch.tensor(0., device=device))

    @multiple_default_dtypes
    def test_result_type(self, device):
        self.assertEqual(torch.result_type(torch.tensor(1, dtype=torch.int, device=device), 1), torch.int)
        self.assertEqual(torch.result_type(1, torch.tensor(1, dtype=torch.int, device=device)), torch.int)
        self.assertEqual(torch.result_type(1, 1.), torch.get_default_dtype())
        self.assertEqual(torch.result_type(torch.tensor(1, device=device), 1.), torch.get_default_dtype())
        self.assertEqual(torch.result_type(torch.tensor(1, dtype=torch.long, device=device), torch.tensor([1, 1], dtype=torch.int, device=device)), torch.int)
        self.assertEqual(torch.result_type(torch.tensor([1., 1.], dtype=torch.float, device=device), 1.), torch.float)
        self.assertEqual(torch.result_type(torch.tensor(1., dtype=torch.float, device=device), torch.tensor(1, dtype=torch.double, device=device)), torch.double)

    @multiple_default_dtypes
    def test_can_cast(self, device):
        self.assertTrue(torch.can_cast(torch.double, torch.float))
        self.assertFalse(torch.can_cast(torch.float, torch.int))

    @multiple_default_dtypes
    def test_comparison_ops_with_type_promotion(self, device):
        value_for_type = {
            torch.uint8: (1 << 5),
            torch.int8: (1 << 5),
            torch.int16: (1 << 10),
            torch.int32: (1 << 20),
            torch.int64: (1 << 35),
            torch.float16: (1 << 10),
            torch.float32: (1 << 20),
            torch.float64: (1 << 35)
        }
        comparison_ops = [
            dict(
                name="lt",
                out_op=lambda x, y, d: torch.lt(x, y, out=torch.empty(1, dtype=torch.bool, device=d)),
                ret_op=lambda x, y: torch.lt(x, y),
                compare_op=lambda x, y: x < y,
            ),
            dict(
                name="le",
                out_op=lambda x, y, d: torch.le(x, y, out=torch.empty(1, dtype=torch.bool, device=d)),
                ret_op=lambda x, y: torch.le(x, y),
                compare_op=lambda x, y: x <= y,
            ),
            dict(
                name="gt",
                out_op=lambda x, y, d: torch.gt(x, y, out=torch.empty(1, dtype=torch.bool, device=d)),
                ret_op=lambda x, y: torch.gt(x, y),
                compare_op=lambda x, y: x > y,
            ),
            dict(
                name="ge",
                out_op=lambda x, y, d: torch.ge(x, y, out=torch.empty(1, dtype=torch.bool, device=d)),
                ret_op=lambda x, y: torch.ge(x, y),
                compare_op=lambda x, y: x >= y,
            ),
            dict(
                name="eq",
                out_op=lambda x, y, d: torch.eq(x, y, out=torch.empty(1, dtype=torch.bool, device=d)),
                ret_op=lambda x, y: torch.eq(x, y),
                compare_op=lambda x, y: x == y,
            ),
            dict(
                name="ne",
                out_op=lambda x, y, d: torch.ne(x, y, out=torch.empty(1, dtype=torch.bool, device=d)),
                ret_op=lambda x, y: torch.ne(x, y),
                compare_op=lambda x, y: x != y,
            ),
        ]
        for op in comparison_ops:
            for dt1 in torch.testing.get_all_math_dtypes(device):
                for dt2 in torch.testing.get_all_math_dtypes(device):
                    val1 = value_for_type[dt1]
                    val2 = value_for_type[dt2]
                    t1 = torch.tensor([val1], dtype=dt1, device=device)
                    t2 = torch.tensor([val2], dtype=dt2, device=device)
                    expected = torch.tensor([op["compare_op"](val1, val2)], dtype=torch.bool)

                    out_res = op["out_op"](t1, t2, device)
                    self.assertEqual(out_res, expected)
                    self.assertTrue(out_res.dtype == torch.bool)
                    self.assertTrue(t1.dtype == dt1)
                    self.assertTrue(t2.dtype == dt2)

                    out_res = op["ret_op"](t1, t2)
                    self.assertEqual(out_res, expected)
                    self.assertTrue(out_res.dtype == torch.bool)
                    self.assertTrue(t1.dtype == dt1)
                    self.assertTrue(t2.dtype == dt2)

                    # test that comparing a zero dim tensor with another zero dim tensor has type promotion behavior
                    t1 = torch.tensor(val1, dtype=dt1, device=device)
                    t2 = torch.tensor(val2, dtype=dt2, device=device)
                    expected = torch.tensor(op["compare_op"](val1, val2), dtype=torch.bool)

                    out_res = op["out_op"](t1, t2, device)
                    self.assertEqual(out_res, expected)
                    self.assertTrue(out_res.dtype == torch.bool)
                    self.assertTrue(t1.dtype == dt1)
                    self.assertTrue(t2.dtype == dt2)

                    out_res = op["ret_op"](t1, t2)
                    self.assertEqual(out_res, expected)
                    self.assertTrue(out_res.dtype == torch.bool)
                    self.assertTrue(t1.dtype == dt1)
                    self.assertTrue(t2.dtype == dt2)

    @multiple_default_dtypes
    def test_lt_with_type_promotion(self, device):
        for dt in torch.testing.get_all_math_dtypes(device):
            x = torch.tensor([0], dtype=dt, device=device)
            expected = torch.tensor([True], dtype=torch.bool, device=device)

            actual = x < 0.5
            self.assertTrue(actual, expected)
            self.assertTrue(actual.dtype == torch.bool)

            actual = x < torch.tensor(0.5)
            self.assertTrue(actual, expected)
            self.assertTrue(actual.dtype == torch.bool)

            x = torch.tensor(0, dtype=dt, device=device)
            expected = torch.tensor(True, dtype=torch.bool, device=device)
            actual = x < 0.5
            self.assertTrue(actual, expected)
            self.assertTrue(actual.dtype == torch.bool)

            actual = x < torch.tensor(0.5)
            self.assertTrue(actual, expected)
            self.assertTrue(actual.dtype == torch.bool)

    @multiple_default_dtypes
    def test_promote_types(self, device):
        self.assertEqual(torch.promote_types(torch.float, torch.int), torch.float)
        self.assertEqual(torch.promote_types(torch.float, torch.double), torch.double)
        self.assertEqual(torch.promote_types(torch.int, torch.uint8), torch.int)

    @multiple_default_dtypes
    def test_promote_self(self, device):
        for dtype in torch.testing.get_all_dtypes():
            self.assertEqual(torch.promote_types(dtype, dtype), dtype)

    @multiple_default_dtypes
    def test_indexing(self, device):
        a = torch.ones(5, 2, dtype=torch.double, device=device)
        b = torch.zeros(5, dtype=torch.int, device=device)

        # lambda cannot contain assignment
        def f():
            a[:, [1]] = b.unsqueeze(-1)
        # https://github.com/pytorch/pytorch/issues/28010
        self.assertRaisesRegex(RuntimeError, 'expected dtype',
                               lambda: f())

        # https://github.com/pytorch/pytorch/issues/27824
        tmp = torch.ones(9, 9, dtype=torch.float, device=device)
        mask = torch.ones(10, 10, dtype=torch.uint8, device=device)
        result = tmp + mask[1:, 1:]
        expected = torch.full([9, 9], 2., dtype=torch.float, device=device).fill_(2.)
        self.assertEqual(result, expected)

    @multiple_default_dtypes
    def test_transpose(self, device):
        # https://github.com/pytorch/pytorch/issues/28502
        a = torch.tensor([[True, True], [False, True]], device=device)
        self.assertEqual(a.t() == 0, a.t() == False)  # noqa: E712


instantiate_device_type_tests(TestTypePromotion, globals())

if __name__ == '__main__':
    run_tests()<|MERGE_RESOLUTION|>--- conflicted
+++ resolved
@@ -1,11 +1,8 @@
 from functools import wraps
 
 import torch
-<<<<<<< HEAD
-=======
 import unittest
 import itertools
->>>>>>> 782e80e6
 
 from common_utils import TestCase, run_tests, load_tests
 from common_device_type import instantiate_device_type_tests
@@ -167,46 +164,10 @@
         if self.device_type == 'cuda':
             f_dtypes = f_dtypes + [torch.half]
         i_dtypes = [torch.int, torch.long]
-<<<<<<< HEAD
-        for f in ['add', 'sub', 'rsub', 'mul', 'div']:
-            for dtype1 in f_dtypes:
-                for dtype2 in (f_dtypes + i_dtypes):
-                    x = torch.ones(10, requires_grad=True, dtype=dtype1, device=device)
-                    y = torch.ones(10, dtype=dtype2, device=device)
-
-                    func = getattr(torch, f)
-                    func(x, y).sum().backward()
-
-    # verifies that a.add(b) is the same as a.to(b.dtype).add(b) in cases
-    # where that should hold.
-    @multiple_default_dtypes
-    def test_many_promotions(self, device):
-        from_to = {
-            torch.float16: torch.float32,
-            torch.half: torch.float16,
-            torch.int: torch.long,
-            torch.uint8: torch.long,
-            torch.uint8: torch.float,
-            torch.int: torch.float,
-            torch.int: torch.double,
-            torch.int16: torch.long,
-            torch.float16: torch.double,
-            torch.bool: torch.long,
-            torch.bool: torch.float
-        }
-
-        for k, v in from_to.items():
-            a = torch.rand([3, 3], device=device).to(k)  # no _th_uniform for half on cpu.
-            b = torch.rand([3, 3], device=device).to(v)
-            c = a.add(b)
-            d = a.to(v).add(b)
-            self.assertEqual(c.dtype, d.dtype, message='from {} to {}'.format(k, v))
-            self.assertEqual(c, d, message='from {} to {}'.format(k, v))
-=======
         for func in [torch.add, torch.sub, torch.rsub, torch.mul, torch.div]:
             for dtype1, dtype2 in itertools.product(f_dtypes, f_dtypes + i_dtypes):
-                x = torch.ones(10, requires_grad=True, dtype=dtype1, device=self.device)
-                y = torch.ones(10, dtype=dtype2, device=self.device)
+                x = torch.ones(10, requires_grad=True, dtype=dtype1, device=device)
+                y = torch.ones(10, dtype=dtype2, device=device)
                 func(x, y).sum().backward()
 
     def _get_test_tensor(self, dtype, remove_zeros=False):
@@ -226,16 +187,17 @@
 
     # verifies that torch.<op>(first, second) is the same as 
     # torch.<op>(first.to(common_dtype), second.to(common_dtype)) in cases where that should hold.
-    def test_many_promotions(self):
+    @multiple_default_dtypes
+    def test_many_promotions(self, device):
         # Can also include half on CPU in cases where it will be promoted to a
         # supported dtype
         dtypes1 = torch.testing.get_all_math_dtypes('cuda')
-        dtypes2 = torch.testing.get_all_math_dtypes(self.device)
+        dtypes2 = torch.testing.get_all_math_dtypes(device)
         ops = [torch.add, torch.sub, torch.mul, torch.div, torch.rsub]
         for dt1, dt2 in itertools.product(dtypes1, dtypes2):
             for op, non_contiguous in itertools.product(ops, [True, False]):
                 common_dtype = torch.promote_types(dt1, dt2)
-                if common_dtype == torch.half and self.device == 'cpu':
+                if common_dtype == torch.half and self.device_type == 'cpu':
                     continue
                 if op == torch.sub and common_dtype != torch.bool:
                     # Subtraction, the `-` operator, with a bool tensor is not supported.
@@ -254,7 +216,6 @@
                 expected = op(first.to(common_dtype), second.to(common_dtype))
                 self.assertEqual(result.dtype, expected.dtype, message='{} with {}, {}'.format(op.__name__, dt1, dt2))
                 self.assertEqual(result, expected, message='{} with {}, {}'.format(op.__name__, dt1, dt2))
->>>>>>> 782e80e6
 
     @multiple_default_dtypes
     def test_non_promoting_ops(self, device):
