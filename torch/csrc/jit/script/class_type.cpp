#include <ATen/core/jit_type.h>
#include <c10/macros/Macros.h>
#include <torch/csrc/jit/script/module.h>

namespace c10 {

ClassTypePtr ClassType::create(
    c10::optional<QualifiedName> qualifiedName,
    std::weak_ptr<CompilationUnit> cu,
    bool is_module) {
  return ClassTypePtr(
      new ClassType(std::move(qualifiedName), std::move(cu), is_module));
}

ClassType::ClassType(
    c10::optional<QualifiedName> name,
    std::weak_ptr<CompilationUnit> cu,
    bool is_module)
    : NamedType(TypeKind::ClassType, std::move(name)),
      compilation_unit_(std::move(cu)) {
  if (is_module) {
    parameterSlots_ = std::make_shared<std::vector<bool>>();
  }
}

const std::vector<Function*>& ClassType::methods() const {
  return methods_;
}

size_t ClassType::addAttribute(
    const std::string& name,
    TypePtr type,
    bool is_parameter) {
  const char* what = is_parameter ? "parameter" : "attribute";
  for (size_t i = 0; i < attributeNames_.size(); ++i) {
    TORCH_CHECK(
        name != attributeNames_[i],
        "attempting to add ",
        what,
        " '",
        name,
        "' to ",
        python_str(),
        " but a field of the same name already exists with type ",
        attributeTypes_[i]->python_str());
  }
  checkNoAny(*this, what, name, type);

  size_t slot = attributeNames_.size();
  attributeNames_.push_back(name);
  attributeTypes_.push_back(type);
  if (is_parameter) {
    TORCH_INTERNAL_ASSERT(is_module(), "adding a parameter to a non module");
  }
  if (is_module()) {
    parameterSlots_->push_back(is_parameter);
  }
  return slot;
}

void ClassType::unsafeRemoveAttribute(const std::string& name) {
  auto slot = getAttributeSlot(name);
  attributeNames_.erase(attributeNames_.begin() + slot);
  attributeTypes_.erase(attributeTypes_.begin() + slot);
<<<<<<< HEAD
}

const std::vector<Function*>& ClassType::methods() const {
  return methods_;
=======
>>>>>>> 3657df38
}

void ClassType::addMethod(Function* method) {
  TORCH_CHECK(
      getMethod(method->name()) == nullptr,
      "Can't redefine method: ",
      method->name(),
      " on class: ",
      python_str());
  methods_.push_back(method);
}

Function* ClassType::getMethod(const std::string& name) const {
  for (auto method : methods_) {
    if (name == method->name()) {
      return method;
    }
  }
  return nullptr;
}

std::shared_ptr<CompilationUnit> ClassType::compilation_unit() {
  auto cu = compilation_unit_.lock();
  TORCH_INTERNAL_ASSERT(cu);
  return cu;
}
std::shared_ptr<const CompilationUnit> ClassType::compilation_unit() const {
  auto cu = compilation_unit_.lock();
  TORCH_INTERNAL_ASSERT(cu);
  return cu;
}

#ifndef USE_MOBILE_CLASSTYPE

// This file exists because we need to reference module.h, which we can't from
// c10. Sigh...
FunctionType::FunctionType(Function* function)
    : NamedType(TypeKind::FunctionType, function->qualname()),
      function_(function) {}

ClassTypePtr ClassType::refine(at::ArrayRef<TypePtr> refined_slots) const {
  auto ptr = ClassType::create(name(), compilation_unit_);
  AT_ASSERT(numAttributes() == refined_slots.size());
  for (size_t i = 0; i < attributeNames_.size(); ++i) {
    AT_ASSERT(refined_slots[i]->isSubtypeOf(attributeTypes_[i]));
    ptr->addAttribute(attributeNames_[i], refined_slots[i]);
  }
  // Copy methods over
  for (const auto& method : methods()) {
    ptr->addMethod(method);
  }
  return ptr;
}

bool ClassType::isSubtypeOfExt(const TypePtr rhs, std::ostream* why_not) const {
  // to improve performance, this check can be cached
  if (auto iface = rhs->cast<InterfaceType>()) {
    // ClassType is not a subtype of InterfaceType if the InterfaceType is a
    // Module Interface Type but the Class Type is not a Module Class Type
    if(!is_module() && iface->is_module()) {
        if (why_not) {
          *why_not << "Class '" << python_str() << "' is not a subtype of "
                   << "the module interface '" << rhs->python_str()
                   << "' , only ScriptModule class can be subtype of module"
                   << " interface.\n";
        }
        return false;
    }
    for (const FunctionSchema& schema : iface->methods()) {
      auto self_method = getMethod(schema.name());
      if (!self_method) {
        if (why_not) {
          *why_not << "Class '" << python_str() << "' does not have method '"
                   << schema.name() << "' but '" << rhs->python_str()
                   << "' does.\n";
        }
        return false;
      }
      if (!self_method->getSchema().isSubtypeOf(
              schema, /*is_method=*/true, why_not)) {
        if (why_not) {
          *why_not << "Method on class '" << python_str()
                   << "' (1) is not compatible with interface '"
                   << rhs->python_str() << "' (2)\n"
                   << "  (1) " << self_method->getSchema() << "\n"
                   << "  (2) " << schema << "\n";
        }
        return false;
      }
    }
    return true;
  }
  return Type::isSubtypeOfExt(rhs, why_not);
}
#else
bool ClassType::isSubtypeOfExt(const TypePtr rhs, std::ostream* why_not) const {
  return Type::isSubtypeOfExt(rhs, why_not);
}
#endif
} // namespace c10<|MERGE_RESOLUTION|>--- conflicted
+++ resolved
@@ -62,13 +62,6 @@
   auto slot = getAttributeSlot(name);
   attributeNames_.erase(attributeNames_.begin() + slot);
   attributeTypes_.erase(attributeTypes_.begin() + slot);
-<<<<<<< HEAD
-}
-
-const std::vector<Function*>& ClassType::methods() const {
-  return methods_;
-=======
->>>>>>> 3657df38
 }
 
 void ClassType::addMethod(Function* method) {
