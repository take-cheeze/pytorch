--- conflicted
+++ resolved
@@ -12,15 +12,9 @@
 namespace detail {
 inline Tensor interpolate(
   const Tensor& input,
-<<<<<<< HEAD
-  std::vector<int64_t> size,
-  std::vector<double> scale_factor,
-  InterpolateFuncOptions::mode_t mode,
-=======
   const std::vector<int64_t>& size,
   const std::vector<double>& scale_factor,
-  InterpolateOptions::mode_t mode,
->>>>>>> b904bbf8
+  InterpolateFuncOptions::mode_t mode,
   c10::optional<bool> align_corners) {
   auto _check_size_scale_factor = [&](size_t dim) {
     if (size.empty() && scale_factor.empty()) {
