#pragma once

#include <c10/core/Device.h>
#include <c10/core/Layout.h>
#include <c10/core/MemoryFormat.h>
#include <c10/core/QScheme.h>
#include <c10/core/Scalar.h>
#include <c10/core/ScalarType.h>
#include <c10/core/Storage.h>
#include <ATen/core/TensorAccessor.h>
#include <ATen/core/TensorOptions.h>
#include <c10/core/TensorImpl.h>
#include <c10/core/UndefinedTensorImpl.h>
#include <c10/util/Exception.h>
#include <c10/util/Optional.h>
#include <c10/util/intrusive_ptr.h>
#include <ATen/core/LegacyTypeDispatch.h>
#include <ATen/core/DeprecatedTypePropertiesRegistry.h>
#ifdef BUILD_NAMEDTENSOR
#include <ATen/NamedTensor.h>
#endif

namespace caffe2 {
class Tensor;
}
namespace at {
struct Generator;
struct Type;
class DeprecatedTypeProperties;
class Tensor;
} // namespace at

namespace at {

class Tensor;
using TensorList = ArrayRef<Tensor>;

struct Quantizer;
// This is temporary typedef to enable Quantizer in aten native function API
// we'll remove them when we are actually exposing Quantizer class
// to frontend
using ConstQuantizerPtr = const c10::intrusive_ptr<Quantizer>&;

// Tensor is a "generic" object holding a pointer to the underlying TensorImpl object, which
// has an embedded reference count. In this way, Tensor is similar to boost::intrusive_ptr.
//
// For example:
//
// void func(Tensor a) {
//   Tensor b = a;
//   ...
// }
//
// In this example, when we say Tensor b = a, we are creating a new object that points to the
// same underlying TensorImpl, and bumps its reference count. When b goes out of scope, the
// destructor decrements the reference count by calling release() on the TensorImpl it points to.
// The existing constructors, operator overloads, etc. take care to implement the correct semantics.
//
// Note that Tensor can also be NULL, i.e. it is not associated with any underlying TensorImpl, and
// special care must be taken to handle this.
class CAFFE2_API Tensor {
 public:
  Tensor(){};
  // This constructor should not be used by end users and is an implementation
  // detail invoked by autogenerated code.
  explicit Tensor(
      c10::intrusive_ptr<TensorImpl, UndefinedTensorImpl> tensor_impl)
      : impl_(std::move(tensor_impl)) {
    if (impl_.get() == nullptr) {
      throw std::runtime_error("TensorImpl with nullptr is not supported");
    }
  }
  Tensor(const Tensor&) = default;
  Tensor(Tensor&&) = default;


 public:
  // Creates a new wrapper from TensorImpl. Intentionally a free method because
  // it should be used with care. Checks necessary invariants
  static Tensor wrap_tensor_impl(
      c10::intrusive_ptr<TensorImpl, UndefinedTensorImpl> tensor_impl) {
    Tensor r(std::move(tensor_impl));
    r.enforce_invariants();
    return r;
  }

  int64_t dim() const {
    return impl_->dim();
  }
  int64_t storage_offset() const {
    return impl_->storage_offset();
  }

  TensorImpl * unsafeGetTensorImpl() const {
    return impl_.get();
  }
  TensorImpl * unsafeReleaseTensorImpl() {
    return impl_.release();
  }
  const c10::intrusive_ptr<TensorImpl, UndefinedTensorImpl>& getIntrusivePtr() const {
    return impl_;
  }

  bool defined() const {
    return impl_;
  }

  void reset() {
    impl_.reset();
  }

  // The following overloads are very intruiging.  Consider the following
  // program:
  //
  //    x[1] = 3;
  //
  // We would expect that the first entry of x is written to 3.  But how can we
  // actually achieve this?  x[1] evaluates to a tensor...
  //
  // The answer is, using a ref-qualifier.  x[1] is an rvalue, which cannot be
  // (profitably) assigned to in the traditional sense, so we overload
  // assignment to mean, "Actually, copy 3 into the tensor data."  This is done
  // with an rvalue-reference ref-qualified overload (the methods with && at the
  // end of their type.)
  //
  // There's one more fly in the ointment: We also want
  //
  //    Tensor x = y;
  //
  // to work, and we want it NOT to copy.  So we need a traditional operator=
  // overload.  But we MUST specify a mutable lvalue ref-qualifier, to
  // disambiguate the traditional overload from the rvalue-reference
  // ref-qualified overload.  Otherwise, it will be ambiguous, because
  // a non ref-qualified method is eligible for all situations.

  // Unfortunately, we have to write these constructors out manually
  // to work around an MSVC bug:
  //    error C2580: 'at::Tensor &at::Tensor::operator =(const at::Tensor &) &':
  //    multiple versions of a defaulted special member functions are not allowed
  // Tensor& operator=(const Tensor&) & = default;
  // Tensor& operator=(Tensor&&) & = default;
  Tensor& operator=(const Tensor& x) & {
    impl_ = x.impl_;
    return *this;
  }
  Tensor& operator=(Tensor&& x) & {
    impl_ = std::move(x.impl_);
    return *this;
  }

  Tensor& operator=(Scalar v) &&;
  Tensor& operator=(const Tensor&) &&;
  Tensor& operator=(Tensor&&) &&;

  bool is_same(const Tensor& other) const noexcept {
    return impl_ == other.impl_;
  }
  size_t use_count() const noexcept {
    return impl_.use_count();
  }
  size_t weak_use_count() const noexcept {
    return impl_.weak_use_count();
  }

  std::string toString() const;

  IntArrayRef sizes() const {
    return impl_->sizes();
  }
  IntArrayRef strides() const {
    return impl_->strides();
  }
#ifdef BUILD_NAMEDTENSOR
  optional<DimnameList> names() const {
    return impl::internal_get_names(unsafeGetTensorImpl());
  }
#endif
  int64_t ndimension() const {
    return dim();
  }
  bool is_contiguous(at::MemoryFormat memory_format=at::MemoryFormat::Contiguous) const {
    return impl_->is_contiguous(memory_format);
  }

  at::MemoryFormat suggest_memory_format() const {
    if (impl_->is_strides_like_channels_last()) {
      return at::MemoryFormat::ChannelsLast;
    }
    return at::MemoryFormat::Contiguous;
  }

  // Total bytes consumed by the "view" of elements of the array.  Does not
  // include size of metadata.  The number reported here does not necessarily
  // correspond to the true physical memory consumed by a tensor; instead,
  // it reports the memory the tensor would take *if* it were contiguous.
  // Defined to be numel() * itemsize()
  size_t nbytes() const {
    return impl_->numel() * impl_->itemsize();
  }

  // Length of one array element in bytes.  This is the traditional
  // Numpy naming.
  size_t itemsize() const {
    return impl_->itemsize();
  }

  // Same as itemsize().  This is the PyTorch naming.
  size_t element_size() const {
    return impl_->itemsize();
  }

  DeprecatedTypeProperties & type() const {
    return globalDeprecatedTypePropertiesRegistry().getDeprecatedTypeProperties(
        tensorTypeIdToBackend(type_id()),
        scalar_type(),
        is_variable());
  }
  TensorTypeId type_id() const {
    return impl_->type_id();
  }
  ScalarType scalar_type() const {
    return typeMetaToScalarType(impl_->dtype());
  }
  bool has_storage() const {
    return defined() && impl_->has_storage();
  }
  const Storage& storage() const {
    return impl_->storage();
  }
  bool is_alias_of(const at::Tensor& other) const{
    return impl_->storage().is_alias_of(other.storage());
  }
  Tensor toType(const DeprecatedTypeProperties & t, bool non_blocking=false) const;
  Tensor toType(ScalarType t) const;
  Tensor toBackend(Backend b) const;

  /// Returns true if the `Tensor` is actually a `torch::autograd::Variable`.
  /// Defined in Type.h because of include order issues.
  bool is_variable() const noexcept;

  /// Returns a `Tensor`'s layout. Defined in Type.h
  Layout layout() const noexcept;

  /// Returns a `Tensor`'s dtype (`TypeMeta`). Defined in TensorMethods.h
  caffe2::TypeMeta dtype() const noexcept;

  /// Returns a `Tensor`'s device.
  Device device() const;

  /// Returns a `Tensor`'s device index.
  int64_t get_device() const;

  /// Returns if a `Tensor` has CUDA backend.
  bool is_cuda() const;

  /// Returns if a `Tensor` has HIP backend.
  bool is_hip() const;

  /// Returns if a `Tensor` has sparse backend.
  bool is_sparse() const;

  /// Returns if a `Tensor` is mkldnn tensor.
  bool is_mkldnn() const;

  /// Returns if a `Tensor` has quantized backend.
  bool is_quantized() const;

#ifdef BUILD_NAMEDTENSOR
  /// Returns if a `Tensor` has any dimension names
  bool has_names() const;

  /// Returns a `Tensor`'s dimension names data structure
  const NamedTensorMeta* get_named_tensor_meta() const;
  NamedTensorMeta* get_named_tensor_meta();
#endif

  /// Returns the `TensorOptions` corresponding to this `Tensor`. Defined in
  /// TensorOptions.h.
  TensorOptions options() const;

  void* data_ptr() const {
    return this->unsafeGetTensorImpl()->data();
  }

  template<typename T>
  T * data() const;

  template <typename T>
  T item() const;

  // Purposely not defined here to avoid inlining
  void print() const;

  // Return a `TensorAccessor` for CPU `Tensor`s. You have to specify scalar type and
  // dimension.
  template<typename T, size_t N>
  TensorAccessor<T,N> accessor() const& {
    static_assert(N > 0, "accessor is used for indexing tensor, for scalars use *data<T>()");
    TORCH_CHECK(dim() == N, "expected ", N, " dims but tensor has ", dim());
    return TensorAccessor<T,N>(data<T>(),sizes().data(),strides().data());
  }
  template<typename T, size_t N>
  TensorAccessor<T,N> accessor() && = delete;

  // Return a `PackedTensorAccessor` for CUDA `Tensor`s. You have to specify scalar type and
  // dimension. You can optionally specify RestrictPtrTraits as a template parameter to
  // cast the data pointer to a __restrict__ pointer.
  // In order to use this, your CUDA kernel has to take a corresponding PackedTensorAccessor
  // as an argument.
  template<typename T, size_t N, template <typename U> class PtrTraits = DefaultPtrTraits, typename index_t = int64_t>
  PackedTensorAccessor<T,N,PtrTraits,index_t> packed_accessor() const& {
    static_assert(N > 0, "accessor is used for indexing tensor, for scalars use *data<T>()");
    TORCH_CHECK(dim() == N, "expected ", N, " dims but tensor has ", dim());
    return PackedTensorAccessor<T,N,PtrTraits,index_t>(static_cast<typename PtrTraits<T>::PtrType>(data<T>()),sizes().data(),strides().data());
  }
  template<typename T, size_t N,  template <typename U> class PtrTraits = DefaultPtrTraits, typename index_t = int64_t>
  PackedTensorAccessor<T,N> packed_accessor() && = delete;

  Tensor operator-() const;
  Tensor& operator+=(const Tensor & other);
  Tensor& operator+=(Scalar other);
  Tensor& operator-=(const Tensor & other);
  Tensor& operator-=(Scalar other);
  Tensor& operator*=(const Tensor & other);
  Tensor& operator*=(Scalar other);
  Tensor& operator/=(const Tensor & other);
  Tensor& operator/=(Scalar other);
  Tensor operator[](Scalar index) const;
  Tensor operator[](Tensor index) const;
  Tensor operator[](int64_t index) const;

  Tensor cpu() const;
  Tensor cuda() const;
  Tensor hip() const;

  // ~~~~~ Autograd API ~~~~~

  Tensor& set_requires_grad(bool requires_grad) {
    impl_->set_requires_grad(requires_grad);
    return *this;
  }
  bool requires_grad() const {
    return impl_->requires_grad();
  }

  Tensor& grad() {
    return impl_->grad();
  }
  const Tensor& grad() const {
    return impl_->grad();
  }

  // STOP.  Thinking of adding a method here, which only makes use
  // of other ATen methods?  Define it in native_functions.yaml.

  //example
  //Tensor * add(Tensor & b);
  void backward(const Tensor & gradient={}, bool keep_graph=false, bool create_graph=false) const;
  void set_data(const Tensor & new_data) const;
  #ifdef BUILD_NAMEDTENSOR
  Tensor & set_names_(c10::optional<DimnameList> names) const;
  #endif
  Tensor abs() const;
  Tensor & abs_() const;
  Tensor acos() const;
  Tensor & acos_() const;
  Tensor add(const Tensor & other, Scalar alpha=1) const;
  Tensor & add_(const Tensor & other, Scalar alpha=1) const;
  Tensor add(Scalar other, Scalar alpha=1) const;
  Tensor & add_(Scalar other, Scalar alpha=1) const;
  Tensor addmv(const Tensor & mat, const Tensor & vec, Scalar beta=1, Scalar alpha=1) const;
  Tensor & addmv_(const Tensor & mat, const Tensor & vec, Scalar beta=1, Scalar alpha=1) const;
  Tensor addr(const Tensor & vec1, const Tensor & vec2, Scalar beta=1, Scalar alpha=1) const;
  Tensor & addr_(const Tensor & vec1, const Tensor & vec2, Scalar beta=1, Scalar alpha=1) const;
  Tensor all(int64_t dim, bool keepdim=false) const;
  bool allclose(const Tensor & other, double rtol=1e-05, double atol=1e-08, bool equal_nan=false) const;
  Tensor any(int64_t dim, bool keepdim=false) const;
  Tensor argmax(c10::optional<int64_t> dim=c10::nullopt, bool keepdim=false) const;
  Tensor argmin(c10::optional<int64_t> dim=c10::nullopt, bool keepdim=false) const;
  Tensor as_strided(IntArrayRef size, IntArrayRef stride, c10::optional<int64_t> storage_offset=c10::nullopt) const;
  Tensor & as_strided_(IntArrayRef size, IntArrayRef stride, c10::optional<int64_t> storage_offset=c10::nullopt) const;
  Tensor asin() const;
  Tensor & asin_() const;
  Tensor atan() const;
  Tensor & atan_() const;
  Tensor baddbmm(const Tensor & batch1, const Tensor & batch2, Scalar beta=1, Scalar alpha=1) const;
  Tensor & baddbmm_(const Tensor & batch1, const Tensor & batch2, Scalar beta=1, Scalar alpha=1) const;
  Tensor bernoulli(Generator * generator=nullptr) const;
  Tensor & bernoulli_(const Tensor & p, Generator * generator=nullptr) const;
  Tensor & bernoulli_(double p=0.5, Generator * generator=nullptr) const;
  Tensor bernoulli(double p, Generator * generator=nullptr) const;
  Tensor bincount(const Tensor & weights={}, int64_t minlength=0) const;
  Tensor bitwise_not() const;
<<<<<<< HEAD
  Tensor & bitwise_not_();
  Tensor logical_not() const;
  Tensor & logical_not_();
  Tensor logical_xor(const Tensor & other) const;
  Tensor & logical_xor_(const Tensor & other);
=======
  Tensor & bitwise_not_() const;
>>>>>>> 9592f5d8
  Tensor bmm(const Tensor & mat2) const;
  Tensor ceil() const;
  Tensor & ceil_() const;
  std::vector<Tensor> chunk(int64_t chunks, int64_t dim=0) const;
  Tensor clamp(c10::optional<Scalar> min=c10::nullopt, c10::optional<Scalar> max=c10::nullopt) const;
  Tensor & clamp_(c10::optional<Scalar> min=c10::nullopt, c10::optional<Scalar> max=c10::nullopt) const;
  Tensor clamp_max(Scalar max) const;
  Tensor & clamp_max_(Scalar max) const;
  Tensor clamp_min(Scalar min) const;
  Tensor & clamp_min_(Scalar min) const;
  Tensor contiguous(MemoryFormat memory_format=MemoryFormat::Contiguous) const;
  Tensor & copy_(const Tensor & src, bool non_blocking=false) const;
  Tensor cos() const;
  Tensor & cos_() const;
  Tensor cosh() const;
  Tensor & cosh_() const;
  Tensor cumsum(int64_t dim, c10::optional<ScalarType> dtype=c10::nullopt) const;
  Tensor cumprod(int64_t dim, c10::optional<ScalarType> dtype=c10::nullopt) const;
  Tensor det() const;
  Tensor diag_embed(int64_t offset=0, int64_t dim1=-2, int64_t dim2=-1) const;
  Tensor diagflat(int64_t offset=0) const;
  Tensor diagonal(int64_t offset=0, int64_t dim1=0, int64_t dim2=1) const;
  Tensor & fill_diagonal_(Scalar fill_value, bool wrap=false) const;
  Tensor div(const Tensor & other) const;
  Tensor & div_(const Tensor & other) const;
  Tensor div(Scalar other) const;
  Tensor & div_(Scalar other) const;
  Tensor dot(const Tensor & tensor) const;
  Tensor & resize_(IntArrayRef size) const;
  Tensor erf() const;
  Tensor & erf_() const;
  Tensor erfc() const;
  Tensor & erfc_() const;
  Tensor exp() const;
  Tensor & exp_() const;
  Tensor expm1() const;
  Tensor & expm1_() const;
  Tensor expand(IntArrayRef size, bool implicit=false) const;
  Tensor expand_as(const Tensor & other) const;
  Tensor flatten(int64_t start_dim=0, int64_t end_dim=-1) const;
  Tensor & fill_(Scalar value) const;
  Tensor & fill_(const Tensor & value) const;
  Tensor floor() const;
  Tensor & floor_() const;
  Tensor frac() const;
  Tensor & frac_() const;
  Tensor ger(const Tensor & vec2) const;
  Tensor fft(int64_t signal_ndim, bool normalized=false) const;
  Tensor ifft(int64_t signal_ndim, bool normalized=false) const;
  Tensor rfft(int64_t signal_ndim, bool normalized=false, bool onesided=true) const;
  Tensor irfft(int64_t signal_ndim, bool normalized=false, bool onesided=true, IntArrayRef signal_sizes={}) const;
  Tensor index(TensorList indices) const;
  Tensor & index_copy_(int64_t dim, const Tensor & index, const Tensor & source) const;
  Tensor index_copy(int64_t dim, const Tensor & index, const Tensor & source) const;
  Tensor & index_put_(TensorList indices, const Tensor & values, bool accumulate=false) const;
  Tensor index_put(TensorList indices, const Tensor & values, bool accumulate=false) const;
  Tensor inverse() const;
  Tensor isclose(const Tensor & other, double rtol=1e-05, double atol=1e-08, bool equal_nan=false) const;
  bool is_distributed() const;
  bool is_floating_point() const;
  bool is_complex() const;
  bool is_nonzero() const;
  bool is_same_size(const Tensor & other) const;
  bool is_signed() const;
  std::tuple<Tensor,Tensor> kthvalue(int64_t k, int64_t dim=-1, bool keepdim=false) const;
  Tensor log() const;
  Tensor & log_() const;
  Tensor log10() const;
  Tensor & log10_() const;
  Tensor log1p() const;
  Tensor & log1p_() const;
  Tensor log2() const;
  Tensor & log2_() const;
  Tensor logdet() const;
  Tensor log_softmax(int64_t dim, c10::optional<ScalarType> dtype=c10::nullopt) const;
  Tensor logsumexp(IntArrayRef dim, bool keepdim=false) const;
  Tensor matmul(const Tensor & other) const;
  Tensor matrix_power(int64_t n) const;
  std::tuple<Tensor,Tensor> max(int64_t dim, bool keepdim=false) const;
  Tensor max_values(IntArrayRef dim, bool keepdim=false) const;
  Tensor mean(c10::optional<ScalarType> dtype=c10::nullopt) const;
  Tensor mean(IntArrayRef dim, bool keepdim=false, c10::optional<ScalarType> dtype=c10::nullopt) const;
  std::tuple<Tensor,Tensor> median(int64_t dim, bool keepdim=false) const;
  std::tuple<Tensor,Tensor> min(int64_t dim, bool keepdim=false) const;
  Tensor min_values(IntArrayRef dim, bool keepdim=false) const;
  Tensor mm(const Tensor & mat2) const;
  std::tuple<Tensor,Tensor> mode(int64_t dim=-1, bool keepdim=false) const;
  Tensor mul(const Tensor & other) const;
  Tensor & mul_(const Tensor & other) const;
  Tensor mul(Scalar other) const;
  Tensor & mul_(Scalar other) const;
  Tensor mv(const Tensor & vec) const;
  Tensor mvlgamma(int64_t p) const;
  Tensor & mvlgamma_(int64_t p) const;
  Tensor narrow_copy(int64_t dim, int64_t start, int64_t length) const;
  Tensor narrow(int64_t dim, int64_t start, int64_t length) const;
  Tensor permute(IntArrayRef dims) const;
  Tensor numpy_T() const;
  bool is_pinned() const;
  Tensor pin_memory() const;
  Tensor pinverse(double rcond=1e-15) const;
  Tensor reciprocal() const;
  Tensor & reciprocal_() const;
  Tensor neg() const;
  Tensor & neg_() const;
  Tensor repeat(IntArrayRef repeats) const;
  Tensor repeat_interleave(const Tensor & repeats, c10::optional<int64_t> dim=c10::nullopt) const;
  Tensor repeat_interleave(int64_t repeats, c10::optional<int64_t> dim=c10::nullopt) const;
  Tensor reshape(IntArrayRef shape) const;
  Tensor reshape_as(const Tensor & other) const;
  Tensor round() const;
  Tensor & round_() const;
  Tensor relu() const;
  Tensor & relu_() const;
  Tensor prelu(const Tensor & weight) const;
  std::tuple<Tensor,Tensor> prelu_backward(const Tensor & grad_output, const Tensor & weight) const;
  Tensor hardshrink(Scalar lambd=0.5) const;
  Tensor hardshrink_backward(const Tensor & grad_out, Scalar lambd) const;
  Tensor rsqrt() const;
  Tensor & rsqrt_() const;
  #ifdef BUILD_NAMEDTENSOR
  Tensor select(Dimname dim, int64_t index) const;
  #endif
  Tensor select(int64_t dim, int64_t index) const;
  Tensor sigmoid() const;
  Tensor & sigmoid_() const;
  Tensor sin() const;
  Tensor & sin_() const;
  Tensor sinh() const;
  Tensor & sinh_() const;
  Tensor detach() const;
  Tensor & detach_() const;
  int64_t size(int64_t dim) const;
  #ifdef BUILD_NAMEDTENSOR
  int64_t size(Dimname dim) const;
  #endif
  Tensor slice(int64_t dim=0, int64_t start=0, int64_t end=9223372036854775807, int64_t step=1) const;
  std::tuple<Tensor,Tensor> slogdet() const;
  Tensor smm(const Tensor & mat2) const;
  Tensor softmax(int64_t dim, c10::optional<ScalarType> dtype=c10::nullopt) const;
  std::vector<Tensor> split(int64_t split_size, int64_t dim=0) const;
  std::vector<Tensor> split_with_sizes(IntArrayRef split_sizes, int64_t dim=0) const;
  Tensor squeeze() const;
  Tensor squeeze(int64_t dim) const;
  Tensor & squeeze_() const;
  Tensor & squeeze_(int64_t dim) const;
  Tensor sspaddmm(const Tensor & mat1, const Tensor & mat2, Scalar beta=1, Scalar alpha=1) const;
  Tensor stft(int64_t n_fft, c10::optional<int64_t> hop_length=c10::nullopt, c10::optional<int64_t> win_length=c10::nullopt, const Tensor & window={}, bool normalized=false, bool onesided=true) const;
  int64_t stride(int64_t dim) const;
  #ifdef BUILD_NAMEDTENSOR
  int64_t stride(Dimname dim) const;
  #endif
  Tensor sum(c10::optional<ScalarType> dtype=c10::nullopt) const;
  Tensor sum(IntArrayRef dim, bool keepdim=false, c10::optional<ScalarType> dtype=c10::nullopt) const;
  #ifdef BUILD_NAMEDTENSOR
  Tensor sum(DimnameList dim, bool keepdim=false, c10::optional<ScalarType> dtype=c10::nullopt) const;
  #endif
  Tensor sum_to_size(IntArrayRef size) const;
  Tensor sqrt() const;
  Tensor & sqrt_() const;
  Tensor std(bool unbiased=true) const;
  Tensor std(IntArrayRef dim, bool unbiased=true, bool keepdim=false) const;
  Tensor prod(c10::optional<ScalarType> dtype=c10::nullopt) const;
  Tensor prod(int64_t dim, bool keepdim=false, c10::optional<ScalarType> dtype=c10::nullopt) const;
  #ifdef BUILD_NAMEDTENSOR
  Tensor prod(Dimname dim, bool keepdim=false, c10::optional<ScalarType> dtype=c10::nullopt) const;
  #endif
  Tensor t() const;
  Tensor & t_() const;
  Tensor tan() const;
  Tensor & tan_() const;
  Tensor tanh() const;
  Tensor & tanh_() const;
  Tensor transpose(int64_t dim0, int64_t dim1) const;
  Tensor & transpose_(int64_t dim0, int64_t dim1) const;
  Tensor flip(IntArrayRef dims) const;
  Tensor roll(IntArrayRef shifts, IntArrayRef dims={}) const;
  Tensor rot90(int64_t k=1, IntArrayRef dims={0,1}) const;
  Tensor trunc() const;
  Tensor & trunc_() const;
  Tensor type_as(const Tensor & other) const;
  Tensor unsqueeze(int64_t dim) const;
  Tensor & unsqueeze_(int64_t dim) const;
  Tensor var(bool unbiased=true) const;
  Tensor var(IntArrayRef dim, bool unbiased=true, bool keepdim=false) const;
  Tensor view_as(const Tensor & other) const;
  Tensor where(const Tensor & condition, const Tensor & other) const;
  Tensor norm(c10::optional<Scalar> p, ScalarType dtype) const;
  Tensor norm(Scalar p=2) const;
  Tensor norm(c10::optional<Scalar> p, IntArrayRef dim, bool keepdim, ScalarType dtype) const;
  Tensor norm(c10::optional<Scalar> p, IntArrayRef dim, bool keepdim=false) const;
  Tensor clone() const;
  Tensor & resize_as_(const Tensor & the_template) const;
  Tensor pow(Scalar exponent) const;
  Tensor & zero_() const;
  Tensor sub(const Tensor & other, Scalar alpha=1) const;
  Tensor & sub_(const Tensor & other, Scalar alpha=1) const;
  Tensor sub(Scalar other, Scalar alpha=1) const;
  Tensor & sub_(Scalar other, Scalar alpha=1) const;
  Tensor addmm(const Tensor & mat1, const Tensor & mat2, Scalar beta=1, Scalar alpha=1) const;
  Tensor & addmm_(const Tensor & mat1, const Tensor & mat2, Scalar beta=1, Scalar alpha=1) const;
  Tensor & sparse_resize_(IntArrayRef size, int64_t sparse_dim, int64_t dense_dim) const;
  Tensor & sparse_resize_and_clear_(IntArrayRef size, int64_t sparse_dim, int64_t dense_dim) const;
  Tensor sparse_mask(const Tensor & mask) const;
  Tensor to_dense() const;
  int64_t sparse_dim() const;
  int64_t _dimI() const;
  int64_t dense_dim() const;
  int64_t _dimV() const;
  int64_t _nnz() const;
  Tensor coalesce() const;
  bool is_coalesced() const;
  Tensor _indices() const;
  Tensor _values() const;
  Tensor & _coalesced_(bool coalesced) const;
  Tensor indices() const;
  Tensor values() const;
  int64_t numel() const;
  std::vector<Tensor> unbind(int64_t dim=0) const;
  Tensor to_sparse(int64_t sparse_dim) const;
  Tensor to_sparse() const;
  Tensor to_mkldnn() const;
  Tensor dequantize() const;
  double q_scale() const;
  int64_t q_zero_point() const;
  Tensor int_repr() const;
  QScheme qscheme() const;
  Tensor to(const TensorOptions & options, bool non_blocking=false, bool copy=false) const;
  Tensor to(Device device, ScalarType dtype, bool non_blocking=false, bool copy=false) const;
  Tensor to(ScalarType dtype, bool non_blocking=false, bool copy=false) const;
  Tensor to(const Tensor & other, bool non_blocking=false, bool copy=false) const;
  Scalar item() const;
  Tensor & set_(Storage source) const;
  Tensor & set_(Storage source, int64_t storage_offset, IntArrayRef size, IntArrayRef stride={}) const;
  Tensor & set_(const Tensor & source) const;
  Tensor & set_() const;
  Tensor & set_quantizer_(ConstQuantizerPtr quantizer) const;
  bool is_set_to(const Tensor & tensor) const;
  Tensor & masked_fill_(const Tensor & mask, Scalar value) const;
  Tensor masked_fill(const Tensor & mask, Scalar value) const;
  Tensor & masked_fill_(const Tensor & mask, const Tensor & value) const;
  Tensor masked_fill(const Tensor & mask, const Tensor & value) const;
  Tensor & masked_scatter_(const Tensor & mask, const Tensor & source) const;
  Tensor masked_scatter(const Tensor & mask, const Tensor & source) const;
  Tensor view(IntArrayRef size) const;
  Tensor & put_(const Tensor & index, const Tensor & source, bool accumulate=false) const;
  Tensor & index_add_(int64_t dim, const Tensor & index, const Tensor & source) const;
  Tensor index_add(int64_t dim, const Tensor & index, const Tensor & source) const;
  Tensor & index_fill_(int64_t dim, const Tensor & index, Scalar value) const;
  Tensor index_fill(int64_t dim, const Tensor & index, Scalar value) const;
  Tensor & index_fill_(int64_t dim, const Tensor & index, const Tensor & value) const;
  Tensor index_fill(int64_t dim, const Tensor & index, const Tensor & value) const;
  Tensor & scatter_(int64_t dim, const Tensor & index, const Tensor & src) const;
  Tensor scatter(int64_t dim, const Tensor & index, const Tensor & src) const;
  Tensor & scatter_(int64_t dim, const Tensor & index, Scalar value) const;
  Tensor scatter(int64_t dim, const Tensor & index, Scalar value) const;
  Tensor & scatter_add_(int64_t dim, const Tensor & index, const Tensor & src) const;
  Tensor scatter_add(int64_t dim, const Tensor & index, const Tensor & src) const;
  Tensor & lt_(Scalar other) const;
  Tensor & lt_(const Tensor & other) const;
  Tensor & gt_(Scalar other) const;
  Tensor & gt_(const Tensor & other) const;
  Tensor & le_(Scalar other) const;
  Tensor & le_(const Tensor & other) const;
  Tensor & ge_(Scalar other) const;
  Tensor & ge_(const Tensor & other) const;
  Tensor & eq_(Scalar other) const;
  Tensor & eq_(const Tensor & other) const;
  Tensor & ne_(Scalar other) const;
  Tensor & ne_(const Tensor & other) const;
  Tensor __and__(Scalar other) const;
  Tensor __and__(const Tensor & other) const;
  Tensor & __iand__(Scalar other) const;
  Tensor & __iand__(const Tensor & other) const;
  Tensor __or__(Scalar other) const;
  Tensor __or__(const Tensor & other) const;
  Tensor & __ior__(Scalar other) const;
  Tensor & __ior__(const Tensor & other) const;
  Tensor __xor__(Scalar other) const;
  Tensor __xor__(const Tensor & other) const;
  Tensor & __ixor__(Scalar other) const;
  Tensor & __ixor__(const Tensor & other) const;
  Tensor __lshift__(Scalar other) const;
  Tensor __lshift__(const Tensor & other) const;
  Tensor & __ilshift__(Scalar other) const;
  Tensor & __ilshift__(const Tensor & other) const;
  Tensor __rshift__(Scalar other) const;
  Tensor __rshift__(const Tensor & other) const;
  Tensor & __irshift__(Scalar other) const;
  Tensor & __irshift__(const Tensor & other) const;
  Tensor & lgamma_() const;
  Tensor & atan2_(const Tensor & other) const;
  Tensor & tril_(int64_t diagonal=0) const;
  Tensor & triu_(int64_t diagonal=0) const;
  Tensor & digamma_() const;
  Tensor & polygamma_(int64_t n) const;
  Tensor & erfinv_() const;
  Tensor & renorm_(Scalar p, int64_t dim, Scalar maxnorm) const;
  Tensor & pow_(Scalar exponent) const;
  Tensor & pow_(const Tensor & exponent) const;
  Tensor & lerp_(const Tensor & end, Scalar weight) const;
  Tensor & lerp_(const Tensor & end, const Tensor & weight) const;
  Tensor & sign_() const;
  Tensor & fmod_(Scalar other) const;
  Tensor & fmod_(const Tensor & other) const;
  Tensor & remainder_(Scalar other) const;
  Tensor & remainder_(const Tensor & other) const;
  Tensor & addbmm_(const Tensor & batch1, const Tensor & batch2, Scalar beta=1, Scalar alpha=1) const;
  Tensor addbmm(const Tensor & batch1, const Tensor & batch2, Scalar beta=1, Scalar alpha=1) const;
  Tensor & addcdiv_(const Tensor & tensor1, const Tensor & tensor2, Scalar value=1) const;
  Tensor & random_(int64_t from, int64_t to, Generator * generator=nullptr) const;
  Tensor & random_(int64_t to, Generator * generator=nullptr) const;
  Tensor & random_(Generator * generator=nullptr) const;
  Tensor & uniform_(double from=0, double to=1, Generator * generator=nullptr) const;
  Tensor & normal_(double mean=0, double std=1, Generator * generator=nullptr) const;
  Tensor & cauchy_(double median=0, double sigma=1, Generator * generator=nullptr) const;
  Tensor & log_normal_(double mean=1, double std=2, Generator * generator=nullptr) const;
  Tensor & exponential_(double lambd=1, Generator * generator=nullptr) const;
  Tensor & geometric_(double p, Generator * generator=nullptr) const;
  Tensor diag(int64_t diagonal=0) const;
  Tensor cross(const Tensor & other, c10::optional<int64_t> dim=c10::nullopt) const;
  Tensor triu(int64_t diagonal=0) const;
  Tensor tril(int64_t diagonal=0) const;
  Tensor trace() const;
  Tensor ne(Scalar other) const;
  Tensor ne(const Tensor & other) const;
  Tensor eq(Scalar other) const;
  Tensor eq(const Tensor & other) const;
  Tensor ge(Scalar other) const;
  Tensor ge(const Tensor & other) const;
  Tensor le(Scalar other) const;
  Tensor le(const Tensor & other) const;
  Tensor gt(Scalar other) const;
  Tensor gt(const Tensor & other) const;
  Tensor lt(Scalar other) const;
  Tensor lt(const Tensor & other) const;
  Tensor take(const Tensor & index) const;
  Tensor index_select(int64_t dim, const Tensor & index) const;
  Tensor masked_select(const Tensor & mask) const;
  Tensor nonzero() const;
  std::vector<Tensor> nonzero_numpy() const;
  Tensor gather(int64_t dim, const Tensor & index, bool sparse_grad=false) const;
  Tensor addcmul(const Tensor & tensor1, const Tensor & tensor2, Scalar value=1) const;
  Tensor & addcmul_(const Tensor & tensor1, const Tensor & tensor2, Scalar value=1) const;
  Tensor addcdiv(const Tensor & tensor1, const Tensor & tensor2, Scalar value=1) const;
  std::tuple<Tensor,Tensor> lstsq(const Tensor & A) const;
  std::tuple<Tensor,Tensor> triangular_solve(const Tensor & A, bool upper=true, bool transpose=false, bool unitriangular=false) const;
  std::tuple<Tensor,Tensor> symeig(bool eigenvectors=false, bool upper=true) const;
  std::tuple<Tensor,Tensor> eig(bool eigenvectors=false) const;
  std::tuple<Tensor,Tensor,Tensor> svd(bool some=true, bool compute_uv=true) const;
  Tensor cholesky(bool upper=false) const;
  Tensor cholesky_solve(const Tensor & input2, bool upper=false) const;
  std::tuple<Tensor,Tensor> solve(const Tensor & A) const;
  Tensor cholesky_inverse(bool upper=false) const;
  std::tuple<Tensor,Tensor> qr(bool some=true) const;
  std::tuple<Tensor,Tensor> geqrf() const;
  Tensor orgqr(const Tensor & input2) const;
  Tensor ormqr(const Tensor & input2, const Tensor & input3, bool left=true, bool transpose=false) const;
  Tensor lu_solve(const Tensor & LU_data, const Tensor & LU_pivots) const;
  Tensor multinomial(int64_t num_samples, bool replacement=false, Generator * generator=nullptr) const;
  Tensor lgamma() const;
  Tensor digamma() const;
  Tensor polygamma(int64_t n) const;
  Tensor erfinv() const;
  Tensor dist(const Tensor & other, Scalar p=2) const;
  Tensor atan2(const Tensor & other) const;
  Tensor lerp(const Tensor & end, Scalar weight) const;
  Tensor lerp(const Tensor & end, const Tensor & weight) const;
  Tensor histc(int64_t bins=100, Scalar min=0, Scalar max=0) const;
  Tensor sign() const;
  Tensor fmod(Scalar other) const;
  Tensor fmod(const Tensor & other) const;
  Tensor remainder(Scalar other) const;
  Tensor remainder(const Tensor & other) const;
  Tensor min(const Tensor & other) const;
  Tensor min() const;
  Tensor max(const Tensor & other) const;
  Tensor max() const;
  Tensor median() const;
  std::tuple<Tensor,Tensor> sort(int64_t dim=-1, bool descending=false) const;
  Tensor argsort(int64_t dim=-1, bool descending=false) const;
  std::tuple<Tensor,Tensor> topk(int64_t k, int64_t dim=-1, bool largest=true, bool sorted=true) const;
  Tensor all() const;
  Tensor any() const;
  Tensor renorm(Scalar p, int64_t dim, Scalar maxnorm) const;
  Tensor unfold(int64_t dimension, int64_t size, int64_t step) const;
  bool equal(const Tensor & other) const;
  Tensor pow(const Tensor & exponent) const;
  Tensor alias() const;

  // We changed .dtype() to return a TypeMeta in #12766. Ideally, we want the
  // at::kDouble and its friends to be TypeMeta's, but that hasn't happened yet.
  // Before that change, we make this method to maintain BC for C++ usage like
  // `x.to(y.dtype)`.
  // TODO: remove following two after at::kDouble and its friends are TypeMeta's.
  inline Tensor to(caffe2::TypeMeta type_meta, bool non_blocking=false, bool copy=false) const {
    return this->to(/*scalar_type=*/typeMetaToScalarType(type_meta), non_blocking, copy);
  }
  inline Tensor to(Device device, caffe2::TypeMeta type_meta, bool non_blocking=false, bool copy=false) const {
    return this->to(device, /*scalar_type=*/typeMetaToScalarType(type_meta), non_blocking, copy);
  }

  template <typename F, typename... Args>
  auto m(F func, Args&&... params) const -> decltype(func(*this, std::forward<Args>(params)...)) {
    return func(*this, std::forward<Args>(params)...);
  }

protected:
  friend class ::caffe2::Tensor;

  void enforce_invariants();
  c10::intrusive_ptr<TensorImpl, UndefinedTensorImpl> impl_;
};

namespace detail {
// Helper creator for Tensor clas which doesn't requires the users to pass
// in an intrusive_ptr instead it just converts the argument passed to
// requested intrusive_ptr type.
template <typename T, typename... Args>
Tensor make_tensor(Args&&... args) {
  return Tensor(c10::make_intrusive<T>(std::forward<Args>(args)...));
}
} // namespace detail

} // namespace at

#include <ATen/core/TensorMethods.h><|MERGE_RESOLUTION|>--- conflicted
+++ resolved
@@ -391,15 +391,7 @@
   Tensor bernoulli(double p, Generator * generator=nullptr) const;
   Tensor bincount(const Tensor & weights={}, int64_t minlength=0) const;
   Tensor bitwise_not() const;
-<<<<<<< HEAD
-  Tensor & bitwise_not_();
-  Tensor logical_not() const;
-  Tensor & logical_not_();
-  Tensor logical_xor(const Tensor & other) const;
-  Tensor & logical_xor_(const Tensor & other);
-=======
   Tensor & bitwise_not_() const;
->>>>>>> 9592f5d8
   Tensor bmm(const Tensor & mat2) const;
   Tensor ceil() const;
   Tensor & ceil_() const;
