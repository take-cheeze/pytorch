# See README.md in this directory for more guidance


# Temporary type cast operators. These are needed to trace type-casts now since
# Type's are not supported in the IR. Instead, we call down to these
# specialized operators for each datatype.
# TODO: remove when we have Type support in the IR
- func: _cast_Byte(Tensor self, bool non_blocking=False) -> Tensor
  use_c10_dispatcher: full
  variants: function

- func: _cast_Char(Tensor self, bool non_blocking=False) -> Tensor
  use_c10_dispatcher: full
  variants: function

- func: _cast_Double(Tensor self, bool non_blocking=False) -> Tensor
  use_c10_dispatcher: full
  variants: function

- func: _cast_Float(Tensor self, bool non_blocking=False) -> Tensor
  use_c10_dispatcher: full
  variants: function

- func: _cast_Int(Tensor self, bool non_blocking=False) -> Tensor
  use_c10_dispatcher: full
  variants: function

- func: _cast_Long(Tensor self, bool non_blocking=False) -> Tensor
  use_c10_dispatcher: full
  variants: function

- func: _cast_Short(Tensor self, bool non_blocking=False) -> Tensor
  use_c10_dispatcher: full
  variants: function

- func: _cast_Half(Tensor self, bool non_blocking=False) -> Tensor
  use_c10_dispatcher: full
  variants: function

# Computes the gradient of current tensor w.r.t. graph leaves.
- func: backward(Tensor self, Tensor? gradient=None, bool keep_graph=False, bool create_graph=False) -> ()
  variants: method

<<<<<<< HEAD
# Sets the tensor data held by this `Variable` to be the same as `new_data`.
# It requires that `new_data` and `Variable` have compatible tensor type, by
# checking `_has_compatible_shallow_copy_type(this, new_data)`.
=======
# DEPRECATED. Sets the tensor data held by this `Variable` to be the same as
# `new_data`.  It requires that `new_data` and `Variable` have compatible tensor
# type, by checking `_has_compatible_shallow_copy_type(this, new_data)`.
#
# This function is deprecated because it doesn't really make sense in a world
# where Variables *are* Tensors (as opposed to them containing tensors, which
# is what the previous interpretation was.)
>>>>>>> fa511a87
- func: set_data(Tensor(a!) self, Tensor new_data) -> ()
  use_c10_dispatcher: unboxed_only
  variants: method

- func: data(Tensor self) -> Tensor
  variants: method

# True if this `Variable` is a leaf and thus does not have a `grad_fn`.
- func: is_leaf(Tensor self) -> bool
  variants: method

# Returns the input index of the gradient `Node` to which this
# `Variable` is connected.  Note: input indexes of the gradient `Node`
# correspond to output indexes of the corresponding forward `Node`.
- func: output_nr(Tensor self) -> int
  variants: method
  supports_named_tensor: True

- func: _version(Tensor self) -> int
  variants: method

- func: requires_grad_(Tensor(a!) self, bool _requires_grad=True) -> Tensor(a!)
  variants: method

- func: rename_(Tensor(a!) self, Dimname[]? names) -> Tensor(a!)
  variants: method
  supports_named_tensor: True

- func: rename(Tensor(a) self, Dimname[]? names) -> Tensor(a)
  variants: method
  supports_named_tensor: True

- func: align_to(Tensor(a) self, Dimname[] names) -> Tensor(a)
  variants: method
  supports_named_tensor: True

- func: align_to.ellipsis_idx(Tensor(a) self, Dimname[] order, int ellipsis_idx) -> Tensor(a)
  variants: method
  supports_named_tensor: True

- func: align_as(Tensor self, Tensor other) -> Tensor
  variants: method
  supports_named_tensor: True

- func: align_tensors(Tensor[] tensors) -> Tensor[]
  supports_named_tensor: True

- func: refine_names(Tensor(a) self, Dimname[] names) -> Tensor(a)
  variants: method
  supports_named_tensor: True

- func: unflatten.Dimname(Tensor self, Dimname dim, int[] sizes, Dimname[] names) -> Tensor
  variants: method
  supports_named_tensor: True

- func: unflatten.int(Tensor self, int dim, int[] sizes, Dimname[] names) -> Tensor
  variants: method
  supports_named_tensor: True


- func: _use_cudnn_ctc_loss(Tensor log_probs, Tensor targets, int[] input_lengths, int[] target_lengths, int blank) -> bool
  dispatch:
    CUDA: _use_cudnn_ctc_loss

- func: _cudnn_ctc_loss(Tensor log_probs, Tensor targets, int[] input_lengths, int[] target_lengths, int blank, bool deterministic, bool zero_infinity) -> (Tensor, Tensor)
  dispatch:
    CUDA: _cudnn_ctc_loss

- func: _cudnn_rnn_flatten_weight(Tensor[] weight_arr, int weight_stride0, int input_size, int mode, int hidden_size, int num_layers, bool batch_first, bool bidirectional) -> Tensor
  dispatch:
    CUDA: _cudnn_rnn_flatten_weight

- func: _cudnn_rnn(Tensor input, Tensor[] weight, int weight_stride0, Tensor? weight_buf, Tensor hx, Tensor? cx, int mode, int hidden_size, int num_layers, bool batch_first, float dropout, bool train, bool bidirectional, int[] batch_sizes, Tensor? dropout_state) -> (Tensor, Tensor, Tensor, Tensor, Tensor)
  dispatch:
    CUDA: _cudnn_rnn

- func: _cudnn_rnn_backward(Tensor input, Tensor[] weight, int weight_stride0, Tensor weight_buf, Tensor hx, Tensor? cx, Tensor output, Tensor? grad_output, Tensor? grad_hy, Tensor? grad_cy, int mode, int hidden_size, int num_layers, bool batch_first, float dropout, bool train, bool bidirectional, int[] batch_sizes, Tensor? dropout_state, Tensor reserve, bool[4] output_mask) -> (Tensor, Tensor, Tensor, Tensor[])
  dispatch:
    CUDA: _cudnn_rnn_backward

- func: _cudnn_init_dropout_state(float dropout, bool train, int dropout_seed, *, ScalarType dtype, Layout layout, Device device, bool pin_memory=False) -> Tensor
  dispatch:
    CUDA: _cudnn_init_dropout_state

- func: _debug_has_internal_overlap(Tensor self) -> int
  use_c10_dispatcher: full
  variants: function

- func: _fused_dropout(Tensor self, float p, Generator? generator=None) -> (Tensor, Tensor)
  variants: function
  dispatch:
     CUDA: fused_dropout_cuda
  supports_named_tensor: True

- func: _masked_scale(Tensor self, Tensor mask, float scale) -> Tensor
  use_c10_dispatcher: full
  variants: function
  dispatch:
     CUDA: masked_scale_cuda

- func: _sobol_engine_draw(Tensor quasi, int n, Tensor sobolstate, int dimension, int num_generated, ScalarType? dtype) -> (Tensor, Tensor)

- func: _sobol_engine_ff_(Tensor(a!) self, int n, Tensor sobolstate, int dimension, int num_generated) -> Tensor(a!)


- func: _sobol_engine_scramble_(Tensor(a!) self, Tensor ltm, int dimension) -> Tensor(a!)


- func: _sobol_engine_initialize_state_(Tensor(a!) self, int dimension) -> Tensor(a!)


- func: _reshape_from_tensor(Tensor self, Tensor shape) -> Tensor
  use_c10_dispatcher: full

- func: _shape_as_tensor(Tensor self) -> Tensor
  use_c10_dispatcher: full

- func: dropout(Tensor input, float p, bool train) -> Tensor
  use_c10_dispatcher: full
  supports_named_tensor: True

- func: dropout_(Tensor(a!) self, float p, bool train) -> Tensor(a!)
  supports_named_tensor: True

- func: feature_dropout(Tensor input, float p, bool train) -> Tensor
  use_c10_dispatcher: full

- func: feature_dropout_(Tensor(a!) self, float p, bool train) -> Tensor(a!)

- func: alpha_dropout(Tensor input, float p, bool train) -> Tensor
  use_c10_dispatcher: full

- func: alpha_dropout_(Tensor(a!) self, float p, bool train) -> Tensor(a!)


- func: feature_alpha_dropout(Tensor input, float p, bool train) -> Tensor
  use_c10_dispatcher: full

- func: feature_alpha_dropout_(Tensor(a!) self, float p, bool train) -> Tensor(a!)


- func: abs(Tensor self) -> Tensor
  use_c10_dispatcher: full
  variants: function, method
  supports_named_tensor: True

- func: abs_(Tensor(a!) self) -> Tensor(a!)
  variants: function, method
  supports_named_tensor: True

- func: abs.out(Tensor self, *, Tensor(a!) out) -> Tensor(a!)
  supports_named_tensor: True

- func: angle(Tensor self) -> Tensor
  variants: function, method
  supports_named_tensor: True
  named_guard: False

- func: angle.out(Tensor self, *, Tensor(a!) out) -> Tensor(a!)
  named_guard: False
  supports_named_tensor: True
  dispatch:
    CPU: _angle_out_cpu

- func: real(Tensor self) -> Tensor
  variants: function, method
  named_guard: False
  supports_named_tensor: True

- func: real.out(Tensor self, *, Tensor(a!) out) -> Tensor(a!)
  named_guard: False
  supports_named_tensor: True
  dispatch:
    CPU: _real_out_cpu

- func: imag(Tensor self) -> Tensor
  variants: function, method
  named_guard: False
  supports_named_tensor: True

- func: imag.out(Tensor self, *, Tensor(a!) out) -> Tensor(a!)
  named_guard: False
  supports_named_tensor: True
  dispatch:
    CPU: _imag_out_cpu

- func: conj(Tensor self) -> Tensor
  variants: function, method
  named_guard: False
  supports_named_tensor: True

- func: conj.out(Tensor self, *, Tensor(a!) out) -> Tensor(a!)
  named_guard: False
  supports_named_tensor: True
  dispatch:
    CPU: _conj_out_cpu

- func: acos(Tensor self) -> Tensor
  use_c10_dispatcher: full
  supports_named_tensor: True
  variants: function, method

- func: acos_(Tensor(a!) self) -> Tensor(a!)
  supports_named_tensor: True
  variants: function, method

- func: acos.out(Tensor self, *, Tensor(a!) out) -> Tensor(a!)
  supports_named_tensor: True

- func: avg_pool1d(Tensor self, int[1] kernel_size, int[1] stride=[], int[1] padding=0, bool ceil_mode=False, bool count_include_pad=True) -> Tensor

- func: adaptive_avg_pool1d(Tensor self, int[1] output_size) -> Tensor

# Return: (Tensor output, Tensor indices)
- func: adaptive_max_pool1d(Tensor self, int[1] output_size) -> (Tensor, Tensor)

- func: add.Tensor(Tensor self, Tensor other, *, Scalar alpha=1) -> Tensor
  use_c10_dispatcher: full
  variants: function, method
  dispatch:
    CPU: add
    CUDA: add
    SparseCPU: add_sparse
    SparseCUDA: add_sparse
    MkldnnCPU: mkldnn_add
  supports_named_tensor: True

- func: add_.Tensor(Tensor(a!) self, Tensor other, *, Scalar alpha=1) -> Tensor(a!)
  variants: method
  dispatch:
    CPU: add_
    CUDA: add_
    SparseCPU: add_sparse_
    SparseCUDA: add_sparse_
    MkldnnCPU: mkldnn_add_
  supports_named_tensor: True

- func: add.out(Tensor self, Tensor other, *, Scalar alpha=1, Tensor(a!) out) -> Tensor(a!)
  dispatch:
    CPU: add_out
    CUDA: add_out
    SparseCPU: add_out_sparse_cpu
    SparseCUDA: add_out_sparse_cuda
    MkldnnCPU: mkldnn_add_out
  supports_named_tensor: True

# For C++ only, until we have conversion from C++ numbers to Tensor
- func: add.Scalar(Tensor self, Scalar other, Scalar alpha=1) -> Tensor
  use_c10_dispatcher: full
  variants: function, method
  supports_named_tensor: True

- func: add_.Scalar(Tensor(a!) self, Scalar other, Scalar alpha=1) -> Tensor(a!)
  variants: method
  supports_named_tensor: True

- func: addmv(Tensor self, Tensor mat, Tensor vec, *, Scalar beta=1, Scalar alpha=1) -> Tensor
  use_c10_dispatcher: full
  variants: function, method
  dispatch:
    CPU: legacy::cpu::_th_addmv
    CUDA: legacy::cuda::_th_addmv
  supports_named_tensor: True

- func: addmv_(Tensor(a!) self, Tensor mat, Tensor vec, *, Scalar beta=1, Scalar alpha=1) -> Tensor(a!)
  variants: function, method
  dispatch:
    CPU: legacy::cpu::_th_addmv_
    CUDA: legacy::cuda::_th_addmv_
  supports_named_tensor: True

- func: addmv.out(Tensor self, Tensor mat, Tensor vec, *, Scalar beta=1, Scalar alpha=1, Tensor(a!) out) -> Tensor(a!)
  dispatch:
    CPU: legacy::cpu::_th_addmv_out
    CUDA: legacy::cuda::_th_addmv_out
  supports_named_tensor: True

- func: addr(Tensor self, Tensor vec1, Tensor vec2, *, Scalar beta=1, Scalar alpha=1) -> Tensor
  use_c10_dispatcher: full
  variants: function, method

- func: addr_(Tensor(a!) self, Tensor vec1, Tensor vec2, *, Scalar beta=1, Scalar alpha=1) -> Tensor(a!)
  variants: method

- func: addr.out(Tensor self, Tensor vec1, Tensor vec2, *, Scalar beta=1, Scalar alpha=1, Tensor(a!) out) -> Tensor(a!)

- func: affine_grid_generator(Tensor theta, int[] size, bool align_corners) -> Tensor
  variants: function

- func: affine_grid_generator_backward(Tensor grad, int[] size, bool align_corners) -> Tensor
  variants: function

- func: all.dim(Tensor self, int dim, bool keepdim=False) -> Tensor
  use_c10_dispatcher: full
  variants: function, method

- func: all.out(Tensor self, int dim, bool keepdim=False, *, Tensor(a!) out) -> Tensor(a!)

- func: all.dimname(Tensor self, Dimname dim, bool keepdim=False) -> Tensor
  variants: function, method

- func: all.dimname_out(Tensor self, Dimname dim, bool keepdim=False, *, Tensor(a!) out) -> Tensor(a!)

- func: allclose(Tensor self, Tensor other, float rtol=1e-05, float atol=1e-08, bool equal_nan=False) -> bool
  use_c10_dispatcher: full
  variants: function, method

- func: any.dim(Tensor self, int dim, bool keepdim=False) -> Tensor
  use_c10_dispatcher: full
  variants: function, method

- func: any.out(Tensor self, int dim, bool keepdim=False, *, Tensor(a!) out) -> Tensor(a!)

- func: any.dimname(Tensor self, Dimname dim, bool keepdim=False) -> Tensor
  variants: function, method

- func: any.dimname_out(Tensor self, Dimname dim, bool keepdim=False, *, Tensor(a!) out) -> Tensor(a!)

- func: arange(Scalar end, *, ScalarType? dtype=None, Layout? layout=None, Device? device=None, bool? pin_memory=None) -> Tensor

- func: arange.start(Scalar start, Scalar end, *, ScalarType? dtype=None, Layout? layout=None, Device? device=None, bool? pin_memory=None) -> Tensor

- func: arange.start_step(Scalar start, Scalar end, Scalar step, *, ScalarType? dtype=None, Layout? layout=None, Device? device=None, bool? pin_memory=None) -> Tensor

- func: arange.out(Scalar end, *, Tensor(a!) out) -> Tensor(a!)

- func: arange.start_out(Scalar start, Scalar end, Scalar step=1, *, Tensor(a!) out) -> Tensor(a!)
  dispatch:
    CPU: arange_cpu_out
    CUDA: arange_cuda_out

# This function is a temporary hack to allow tracing of arange like constructs with dynamic
# bounds on arange.  Normal arange is not traceable because it does not take any tensor inputs;
# if the range you need is based on another tensor, calling this function directly will
# preserve tracing.  Get rid of this when arange can directly take tensors for bounds
# (so that it can be traced directly).
- func: _dim_arange(Tensor like, int dim) -> Tensor
  use_c10_dispatcher: full

- func: argmax(Tensor self, int? dim=None, bool keepdim=False) -> Tensor
  use_c10_dispatcher: full
  variants: function, method

- func: argmin(Tensor self, int? dim=None, bool keepdim=False) -> Tensor
  use_c10_dispatcher: full
  variants: function, method

- func: as_strided(Tensor(a) self, int[] size, int[] stride, int? storage_offset=None) -> Tensor(a)
  variants: function, method
  dispatch:
    CPU: as_strided_tensorimpl
    CUDA: as_strided_tensorimpl
    QuantizedCPU: as_strided_qtensorimpl
  device_guard: False
  supports_named_tensor: True

- func: as_strided_(Tensor(a!) self, int[] size, int[] stride, int? storage_offset=None) -> Tensor(a!)
  variants: function, method
  device_guard: False

- func: asin(Tensor self) -> Tensor
  use_c10_dispatcher: full
  supports_named_tensor: True
  variants: function, method

- func: asin_(Tensor(a!) self) -> Tensor(a!)
  supports_named_tensor: True
  variants: function, method

- func: asin.out(Tensor self, *, Tensor(a!) out) -> Tensor(a!)
  supports_named_tensor: True

- func: atan(Tensor self) -> Tensor
  use_c10_dispatcher: full
  supports_named_tensor: True
  variants: function, method

- func: atan_(Tensor(a!) self) -> Tensor(a!)
  supports_named_tensor: True
  variants: function, method
  dispatch:
    CPU: _atan__cpu
    CUDA: _atan__cuda

- func: atan.out(Tensor self, *, Tensor(a!) out) -> Tensor(a!)
  supports_named_tensor: True
  dispatch:
    CPU: _atan_out_cpu
    CUDA: _atan_out_cuda

- func: baddbmm(Tensor self, Tensor batch1, Tensor batch2, *, Scalar beta=1, Scalar alpha=1) -> Tensor
  use_c10_dispatcher: full
  variants: function, method
  dispatch:
    CPU: baddbmm_cpu
    CUDA: baddbmm_cuda

- func: baddbmm_(Tensor(a!) self, Tensor batch1, Tensor batch2, *, Scalar beta=1, Scalar alpha=1) -> Tensor(a!)
  variants: method
  dispatch:
    CPU: baddbmm__cpu
    CUDA: baddbmm__cuda

- func: _baddbmm_mkl_(Tensor(a!) self, Tensor batch1, Tensor batch2, *, Scalar beta=1, Scalar alpha=1) -> Tensor(a!)
  variants: function

- func: baddbmm.out(Tensor self, Tensor batch1, Tensor batch2, *, Scalar beta=1, Scalar alpha=1, Tensor(a!) out) -> Tensor(a!)
  variants: function
  dispatch:
    CPU: baddbmm_out_cpu
    CUDA: baddbmm_out_cuda

- func: bartlett_window(int window_length, *, ScalarType? dtype=None, Layout? layout=None, Device? device=None, bool? pin_memory=None) -> Tensor

- func: bartlett_window.periodic(int window_length, bool periodic, *, ScalarType? dtype=None, Layout? layout=None, Device? device=None, bool? pin_memory=None) -> Tensor

- func: batch_norm(Tensor input, Tensor? weight, Tensor? bias, Tensor? running_mean, Tensor? running_var, bool training, float momentum, float eps, bool cudnn_enabled) -> Tensor

- func: _batch_norm_impl_index(Tensor input, Tensor? weight, Tensor? bias, Tensor? running_mean, Tensor? running_var, bool training, float momentum, float eps, bool cudnn_enabled) -> (Tensor, Tensor, Tensor, Tensor, int)

- func: _batch_norm_impl_index_backward(int impl_index, Tensor input, Tensor grad_output, Tensor? weight, Tensor? running_mean, Tensor? running_var, Tensor? save_mean, Tensor? save_var_transform, bool train, float eps, bool[3] output_mask, Tensor reservedSpace) -> (Tensor, Tensor, Tensor)

# Sample bernoulli with values in `self` as probability.
- func: bernoulli(Tensor self, *, Generator? generator=None) -> Tensor
  variants: function, method
  supports_named_tensor: True

- func: bernoulli.out(Tensor self, *, Generator? generator=None, Tensor(a!) out) -> Tensor(a!)
  variants: function
  supports_named_tensor: True

- func: bernoulli_.Tensor(Tensor(a!) self, Tensor p, *, Generator? generator=None) -> Tensor(a!)
  variants: method
  dispatch:
    CPU: bernoulli_tensor_cpu_
    CUDA: bernoulli_tensor_cuda_
  supports_named_tensor: True

- func: bernoulli_.float(Tensor(a!) self, float p=0.5, *, Generator? generator=None) -> Tensor(a!)
  variants: method
  dispatch:
    CPU: bernoulli_scalar_cpu_
    CUDA: bernoulli_scalar_cuda_
  supports_named_tensor: True

# This out-of-place version isn't used explicitly, but needed by jit.
# There is no default valid on `p` here because it would introduce ambiguity
# with `bernoulli(Tensor self, *, Generator? generator=None)` declaration.
- func: bernoulli.p(Tensor self, float p, *, Generator? generator=None) -> Tensor
  variants: function, method

- func: bilinear(Tensor input1, Tensor input2, Tensor weight, Tensor? bias) -> Tensor

- func: binary_cross_entropy_with_logits(Tensor self, Tensor target, Tensor? weight=None, Tensor? pos_weight=None, int reduction=Mean) -> Tensor
  variants: function

- func: binary_cross_entropy_with_logits_backward(Tensor grad_output, Tensor self, Tensor target, Tensor? weight=None, Tensor? pos_weight=None, int reduction=Mean) -> Tensor
  variants: function

- func: bincount(Tensor self, Tensor? weights=None, int minlength=0) -> Tensor
  variants: function, method
  dispatch:
    CPU: _bincount_cpu
    CUDA: _bincount_cuda

- func: bitwise_not(Tensor self) -> Tensor
  use_c10_dispatcher: full
  supports_named_tensor: True
  variants: function, method

- func: bitwise_not_(Tensor(a!) self) -> Tensor(a!)
  supports_named_tensor: True
  variants: method

- func: bitwise_not.out(Tensor self, *, Tensor(a!) out) -> Tensor(a!)
  supports_named_tensor: True
  dispatch:
    CPU: bitwise_not_out
    CUDA: bitwise_not_out

- func: logical_not(Tensor self) -> Tensor
  supports_named_tensor: True
  variants: function, method

- func: logical_not_(Tensor(a!) self) -> Tensor(a!)
  supports_named_tensor: True
  variants: method

- func: logical_not.out(Tensor self, *, Tensor(a!) out) -> Tensor(a!)
  supports_named_tensor: True
  dispatch:
    CPU: logical_not_out
    CUDA: logical_not_out

- func: logical_xor(Tensor self, Tensor other) -> Tensor
  variants: function, method
  supports_named_tensor: True

- func: logical_xor_(Tensor(a!) self, Tensor other) -> Tensor(a!)
  variants: method
  supports_named_tensor: True

- func: logical_xor.out(Tensor self, Tensor other, *, Tensor(a!) out) -> Tensor(a!)
  dispatch:
    CPU: logical_xor_out
    CUDA: logical_xor_out
  supports_named_tensor: True

- func: blackman_window(int window_length, *, ScalarType? dtype=None, Layout? layout=None, Device? device=None, bool? pin_memory=None) -> Tensor

- func: blackman_window.periodic(int window_length, bool periodic, *, ScalarType? dtype=None, Layout? layout=None, Device? device=None, bool? pin_memory=None) -> Tensor

- func: bmm(Tensor self, Tensor mat2) -> Tensor
  use_c10_dispatcher: full
  variants: function, method
  dispatch:
    CPU: bmm_cpu
    CUDA: bmm_cuda
  supports_named_tensor: True

- func: bmm.out(Tensor self, Tensor mat2, *, Tensor(a!) out) -> Tensor(a!)
  variants: function
  dispatch:
    CPU: bmm_out_cpu
    CUDA: bmm_out_cuda
  supports_named_tensor: True

- func: broadcast_tensors(Tensor[] tensors) -> Tensor[]
  device_guard: False

- func: cat(Tensor[] tensors, int dim=0) -> Tensor
  supports_named_tensor: True

- func: cat.out(Tensor[] tensors, int dim=0, *, Tensor(a!) out) -> Tensor(a!)
  supports_named_tensor: True

- func: cat.names(Tensor[] tensors, Dimname dim) -> Tensor
  supports_named_tensor: True

- func: cat.names_out(Tensor[] tensors, Dimname dim, *, Tensor(a!) out) -> Tensor(a!)
  supports_named_tensor: True

- func: ceil(Tensor self) -> Tensor
  use_c10_dispatcher: full
  supports_named_tensor: True
  variants: function, method

- func: ceil_(Tensor(a!) self) -> Tensor(a!)
  supports_named_tensor: True
  variants: function, method

- func: ceil.out(Tensor self, *, Tensor(a!) out) -> Tensor(a!)
  supports_named_tensor: True
  dispatch:
    CPU: ceil_out
    CUDA: ceil_out

- func: chain_matmul(Tensor[] matrices) -> Tensor
  variants: function

- func: chunk(Tensor(a) self, int chunks, int dim=0) -> Tensor(a)[]
  variants: function, method
  device_guard: False
  supports_named_tensor: True

- func: clamp(Tensor self, Scalar? min=None, Scalar? max=None) -> Tensor
  use_c10_dispatcher: full
  supports_named_tensor: True
  variants: function, method

- func: clamp_(Tensor(a!) self, Scalar? min=None, Scalar? max=None) -> Tensor(a!)
  supports_named_tensor: True
  variants: function, method
  dispatch:
    CPU: _clamp__cpu
    CUDA: _clamp__cuda

- func: clamp.out(Tensor self, Scalar? min=None, Scalar? max=None, *, Tensor(a!) out) -> Tensor(a!)
  supports_named_tensor: True
  dispatch:
    CPU: _clamp_out_cpu
    CUDA: _clamp_out_cuda

- func: clamp_max(Tensor self, Scalar max) -> Tensor
  use_c10_dispatcher: full
  supports_named_tensor: True
  variants: function, method

- func: clamp_max_(Tensor(a!) self, Scalar max) -> Tensor(a!)
  supports_named_tensor: True
  variants: function, method
  dispatch:
    CPU: _clamp_max__cpu
    CUDA: _clamp_max__cuda

- func: clamp_max.out(Tensor self, Scalar max, *, Tensor(a!) out) -> Tensor(a!)
  supports_named_tensor: True
  dispatch:
    CPU: _clamp_max_out_cpu
    CUDA: _clamp_max_out_cuda

- func: clamp_min(Tensor self, Scalar min) -> Tensor
  use_c10_dispatcher: full
  supports_named_tensor: True
  variants: function, method

- func: clamp_min_(Tensor(a!) self, Scalar min) -> Tensor(a!)
  supports_named_tensor: True
  variants: function, method
  dispatch:
    CPU: _clamp_min__cpu
    CUDA: _clamp_min__cuda

- func: clamp_min.out(Tensor self, Scalar min, *, Tensor(a!) out) -> Tensor(a!)
  supports_named_tensor: True
  dispatch:
    CPU: _clamp_min_out_cpu
    CUDA: _clamp_min_out_cuda

- func: cudnn_is_acceptable(Tensor self) -> bool
  use_c10_dispatcher: full
  device_guard: False

- func: constant_pad_nd(Tensor self, int[] pad, Scalar value=0) -> Tensor
  variants: function

- func: contiguous(Tensor self, *, MemoryFormat memory_format=contiguous_format) -> Tensor
  variants: method
  supports_named_tensor: True

- func: convolution(Tensor input, Tensor weight, Tensor? bias, int[] stride, int[] padding, int[] dilation, bool transposed, int[] output_padding, int groups) -> Tensor

- func: convolution_overrideable(Tensor input, Tensor weight, Tensor? bias, int[] stride, int[] padding, int[] dilation, bool transposed, int[] output_padding, int groups) -> Tensor

- func: convolution_backward_overrideable(Tensor grad_output, Tensor input, Tensor weight, int[] stride, int[] padding, int[] dilation, bool transposed, int[] output_padding, int groups, bool[3] output_mask) -> (Tensor grad_input, Tensor grad_weight, Tensor grad_bias)

- func: _convolution(Tensor input, Tensor weight, Tensor? bias, int[] stride, int[] padding, int[] dilation, bool transposed, int[] output_padding, int groups, bool benchmark, bool deterministic, bool cudnn_enabled) -> Tensor

- func: _convolution_nogroup(Tensor input, Tensor weight, Tensor? bias, int[] stride, int[] padding, int[] dilation, bool transposed, int[] output_padding) -> Tensor

- func: _convolution_double_backward(Tensor? ggI, Tensor? ggW, Tensor? ggb, Tensor gO, Tensor weight, Tensor self, int[] stride, int[] padding, int[] dilation, bool transposed, int[] output_padding, int groups, bool benchmark, bool deterministic, bool cudnn_enabled, bool[3] output_mask) -> (Tensor, Tensor, Tensor)

- func: conv1d(Tensor input, Tensor weight, Tensor? bias=None, int[1] stride=1, int[1] padding=0, int[1] dilation=1, int groups=1) -> Tensor

- func: conv2d(Tensor input, Tensor weight, Tensor? bias=None, int[2] stride=1, int[2] padding=0, int[2] dilation=1, int groups=1) -> Tensor

- func: conv3d(Tensor input, Tensor weight, Tensor? bias=None, int[3] stride=1, int[3] padding=0, int[3] dilation=1, int groups=1) -> Tensor

- func: conv_tbc(Tensor self, Tensor weight, Tensor bias, int pad=0) -> Tensor
  use_c10_dispatcher: full

- func: conv_tbc_backward(Tensor self, Tensor input, Tensor weight, Tensor bias, int pad) -> (Tensor, Tensor, Tensor)

# NB: we inherit the goofy argument order from PyTorch torch.nn.functional
- func: conv_transpose1d(Tensor input, Tensor weight, Tensor? bias=None, int[1] stride=1, int[1] padding=0, int[1] output_padding=0, int groups=1, int[1] dilation=1) -> Tensor

- func: conv_transpose2d.input(Tensor input, Tensor weight, Tensor? bias=None, int[2] stride=1, int[2] padding=0, int[2] output_padding=0, int groups=1, int[2] dilation=1) -> Tensor

- func: conv_transpose3d.input(Tensor input, Tensor weight, Tensor? bias=None, int[3] stride=1, int[3] padding=0, int[3] output_padding=0, int groups=1, int[3] dilation=1) -> Tensor

- func: copy_(Tensor(a!) self, Tensor src, bool non_blocking=False) -> Tensor(a!)
  variants: method
  device_guard: False
  supports_named_tensor: True

- func: _copy_from(Tensor self, Tensor dst, bool non_blocking=False) -> Tensor
  use_c10_dispatcher: full
  dispatch: {}

- func: cos(Tensor self) -> Tensor
  use_c10_dispatcher: full
  supports_named_tensor: True
  variants: function, method

- func: cos_(Tensor(a!) self) -> Tensor(a!)
  supports_named_tensor: True
  variants: function, method
  dispatch:
    CPU: _cos__cpu
    CUDA: _cos__cuda

- func: cos.out(Tensor self, *, Tensor(a!) out) -> Tensor(a!)
  supports_named_tensor: True
  dispatch:
    CPU: _cos_out_cpu
    CUDA: _cos_out_cuda

- func: cosh(Tensor self) -> Tensor
  use_c10_dispatcher: full
  supports_named_tensor: True
  variants: function, method

- func: cosh_(Tensor(a!) self) -> Tensor(a!)
  supports_named_tensor: True
  variants: function, method
  dispatch:
    CPU: _cosh__cpu
    CUDA: _cosh__cuda

- func: cosh.out(Tensor self, *, Tensor(a!) out) -> Tensor(a!)
  supports_named_tensor: True
  dispatch:
    CPU: _cosh_out_cpu
    CUDA: _cosh_out_cuda

- func: cosine_embedding_loss(Tensor input1, Tensor input2, Tensor target, float margin=0.0, int reduction=Mean) -> Tensor
  use_c10_dispatcher: full

- func: cudnn_affine_grid_generator(Tensor theta, int N, int C, int H, int W) -> Tensor grid
  use_c10_dispatcher: full
  dispatch:
    CUDA: cudnn_affine_grid_generator_forward

# TODO: Why do I have to call this grad?!
- func: cudnn_affine_grid_generator_backward(Tensor grad, int N, int C, int H, int W) -> Tensor grad_theta
  use_c10_dispatcher: full
  dispatch:
    CUDA: cudnn_affine_grid_generator_backward

- func: cudnn_batch_norm(Tensor input, Tensor weight, Tensor? bias, Tensor? running_mean, Tensor? running_var, bool training, float exponential_average_factor, float epsilon) -> (Tensor, Tensor, Tensor, Tensor)
  dispatch:
    CUDA: cudnn_batch_norm

# NB: You can only use this if you used cudnn_batch_norm training=True
- func: cudnn_batch_norm_backward(Tensor input, Tensor grad_output, Tensor weight, Tensor? running_mean, Tensor? running_var, Tensor? save_mean, Tensor? save_var, float epsilon, Tensor reserveSpace) -> (Tensor, Tensor, Tensor)
  dispatch:
    CUDA: cudnn_batch_norm_backward

- func: cudnn_convolution(Tensor self, Tensor weight, Tensor? bias, int[] padding, int[] stride, int[] dilation, int groups, bool benchmark, bool deterministic) -> Tensor
  dispatch:
    CUDA: cudnn_convolution

- func: cudnn_convolution_backward_input(int[] self_size, Tensor grad_output, Tensor weight, int[] padding, int[] stride, int[] dilation, int groups, bool benchmark, bool deterministic) -> Tensor
  dispatch:
    CUDA: cudnn_convolution_backward_input

- func: cudnn_convolution_backward(Tensor self, Tensor grad_output, Tensor weight, int[] padding, int[] stride, int[] dilation, int groups, bool benchmark, bool deterministic, bool[3] output_mask) -> (Tensor, Tensor, Tensor)
  dispatch:
    CUDA: cudnn_convolution_backward

- func: cudnn_convolution_backward_bias(Tensor grad_output) -> Tensor
  use_c10_dispatcher: full
  dispatch:
    CUDA: cudnn_convolution_backward_bias

- func: cudnn_convolution_backward_weight(int[] weight_size, Tensor grad_output, Tensor self, int[] padding, int[] stride, int[] dilation, int groups, bool benchmark, bool deterministic) -> Tensor
  dispatch:
    CUDA: cudnn_convolution_backward_weight

- func: cudnn_convolution_transpose(Tensor self, Tensor weight, Tensor? bias, int[] padding, int[] output_padding, int[] stride, int[] dilation, int groups, bool benchmark, bool deterministic) -> Tensor
  dispatch:
    CUDA: cudnn_convolution_transpose

# NB: output_padding not strictly needed here, but it's helpful for the float
# backwards
- func: cudnn_convolution_transpose_backward(Tensor self, Tensor grad_output, Tensor weight, int[] padding, int[] output_padding, int[] stride, int[] dilation, int groups, bool benchmark, bool deterministic, bool[3] output_mask) -> (Tensor, Tensor, Tensor)
  dispatch:
    CUDA: cudnn_convolution_transpose_backward

- func: cudnn_convolution_transpose_backward_bias(Tensor grad_output) -> Tensor
  use_c10_dispatcher: full
  dispatch:
    CUDA: cudnn_convolution_backward_bias

- func: cudnn_convolution_transpose_backward_input(Tensor grad_output, Tensor weight, int[] padding, int[] stride, int[] dilation, int groups, bool benchmark, bool deterministic) -> Tensor
  dispatch:
    CUDA: cudnn_convolution_transpose_backward_input

- func: cudnn_convolution_transpose_backward_weight(int[] weight_size, Tensor grad_output, Tensor self, int[] padding, int[] stride, int[] dilation, int groups, bool benchmark, bool deterministic) -> Tensor
  dispatch:
    CUDA: cudnn_convolution_transpose_backward_weight

# NB: input is special cased in a way I don't quite understand
- func: cudnn_grid_sampler(Tensor self, Tensor grid) -> Tensor output
  use_c10_dispatcher: full
  dispatch:
    CUDA: cudnn_grid_sampler_forward

- func: cudnn_grid_sampler_backward(Tensor self, Tensor grid, Tensor grad_output) -> (Tensor grad_self, Tensor grad_grid)
  dispatch:
    CUDA: cudnn_grid_sampler_backward

- func: cumsum(Tensor self, int dim, *, ScalarType? dtype=None) -> Tensor
  supports_named_tensor: True
  variants: function, method

- func: cumsum.out(Tensor self, int dim, *, ScalarType? dtype=None, Tensor(a!) out) -> Tensor(a!)
  supports_named_tensor: True

- func: cumsum.dimname(Tensor self, Dimname dim, *, ScalarType? dtype=None) -> Tensor
  supports_named_tensor: True
  variants: function, method

- func: cumsum.dimname_out(Tensor self, Dimname dim, *, ScalarType? dtype=None, Tensor(a!) out) -> Tensor(a!)
  supports_named_tensor: True

- func: cumprod(Tensor self, int dim, *, ScalarType? dtype=None) -> Tensor
  supports_named_tensor: True
  variants: function, method

- func: cumprod.out(Tensor self, int dim, *, ScalarType? dtype=None, Tensor(a!) out) -> Tensor(a!)
  supports_named_tensor: True

- func: cumprod.dimname(Tensor self, Dimname dim, *, ScalarType? dtype=None) -> Tensor
  supports_named_tensor: True
  variants: function, method

- func: cumprod.dimname_out(Tensor self, Dimname dim, *, ScalarType? dtype=None, Tensor(a!) out) -> Tensor(a!)
  supports_named_tensor: True

- func: ctc_loss.IntList(Tensor log_probs, Tensor targets, int[] input_lengths, int[] target_lengths, int blank=0, int reduction=Mean, bool zero_infinity=False) -> Tensor

# convenience function that converts to intlists for you
- func: ctc_loss.Tensor(Tensor log_probs, Tensor targets, Tensor input_lengths, Tensor target_lengths, int blank=0, int reduction=Mean, bool zero_infinity=False) -> Tensor
  use_c10_dispatcher: full

- func: _ctc_loss(Tensor log_probs, Tensor targets, int[] input_lengths, int[] target_lengths, int blank=0, bool zero_infinity=False) -> (Tensor, Tensor)
  dispatch:
    CPU:  ctc_loss_cpu
    CUDA: ctc_loss_gpu

- func: _ctc_loss_backward(Tensor grad, Tensor log_probs, Tensor targets, int[] input_lengths, int[] target_lengths, Tensor neg_log_likelihood, Tensor log_alpha, int blank, bool zero_infinity=False) -> Tensor
  dispatch:
    CPU: ctc_loss_backward_cpu
    CUDA: ctc_loss_backward_gpu

- func: det(Tensor self) -> Tensor
  use_c10_dispatcher: full
  variants: function, method

- func: diag_embed(Tensor self, int offset=0, int dim1=-2, int dim2=-1) -> Tensor
  use_c10_dispatcher: full
  variants: function, method

- func: diagflat(Tensor self, int offset=0) -> Tensor
  use_c10_dispatcher: full
  variants: function, method

- func: diagonal(Tensor(a) self, int offset=0, int dim1=0, int dim2=1) -> Tensor(a)
  variants: function, method

- func: fill_diagonal_(Tensor(a!) self, Scalar fill_value, bool wrap=False) -> Tensor(a!)
  variants: method

- func: div.Tensor(Tensor self, Tensor other) -> Tensor
  use_c10_dispatcher: full
  variants: function, method
  dispatch:
    CPU: div
    CUDA: div
    SparseCPU: div_sparse
    SparseCUDA: div_sparse
  supports_named_tensor: True

- func: div_.Tensor(Tensor(a!) self, Tensor other) -> Tensor(a!)
  variants: method
  dispatch:
    CPU: div_
    CUDA: div_
    SparseCPU: div_sparse_
    SparseCUDA: div_sparse_
  supports_named_tensor: True

- func: div.out(Tensor self, Tensor other, *, Tensor(a!) out) -> Tensor(a!)
  dispatch:
    CPU: div_out
    CUDA: div_out
    SparseCPU: div_out_sparse_zerodim
    SparseCUDA: div_out_sparse_zerodim
  supports_named_tensor: True

# For C++ only, until we have conversion from C++ numbers to Tensor
- func: div.Scalar(Tensor self, Scalar other) -> Tensor
  use_c10_dispatcher: full
  variants: function, method
  supports_named_tensor: True

- func: div_.Scalar(Tensor(a!) self, Scalar other) -> Tensor(a!)
  variants: method
  supports_named_tensor: True

- func: dot(Tensor self, Tensor tensor) -> Tensor
  use_c10_dispatcher: full
  variants: function, method
  dispatch:
    CPU: legacy::cpu::_th_dot
    CUDA: legacy::cuda::_th_dot
  supports_named_tensor: True

- func: dot.out(Tensor self, Tensor tensor, *, Tensor(a!) out) -> Tensor(a!)
  supports_named_tensor: True

- func: einsum(str equation, Tensor[] tensors) -> Tensor

- func: embedding(Tensor weight, Tensor indices, int padding_idx=-1, bool scale_grad_by_freq=False, bool sparse=False) -> Tensor
  use_c10_dispatcher: full

- func: embedding_backward(Tensor grad, Tensor indices, int num_weights, int padding_idx, bool scale_grad_by_freq, bool sparse) -> Tensor
  use_c10_dispatcher: full

- func: embedding_dense_backward(Tensor grad_output, Tensor indices, int num_weights, int padding_idx, bool scale_grad_by_freq) -> Tensor
  use_c10_dispatcher: full
  dispatch:
    CPU: embedding_dense_backward_cpu
    CUDA: embedding_dense_backward_cuda

- func: embedding_renorm_(Tensor(a!) self, Tensor indices, float max_norm, float norm_type) -> Tensor(a!)
  dispatch:
    CPU: embedding_renorm_cpu_
    CUDA: embedding_renorm_cuda_

- func: embedding_sparse_backward(Tensor grad, Tensor indices, int num_weights, int padding_idx, bool scale_grad_by_freq) -> Tensor
  use_c10_dispatcher: full

# NOTE [ embedding_bag Native Functions ]
# The `_embedding_bag.*` variants assume that input tensors except for `weight`,
# e.g. `indices` and `offsets` (and `offset2bag`), are contiguous.
# We really only need to enforce this for `_embedding_bag` (the forward) because
# the backward inputs are the same as forward ones.
# The above `embedding_bag` wrapper is created to achieve this, e.g.,
# applying indices = indices.contiguous().
# The backward functions apply a check that these input tensors are contiguous.

- func: embedding_bag(Tensor weight, Tensor indices, Tensor offsets, bool scale_grad_by_freq=False, int mode=0, bool sparse=False, Tensor? per_sample_weights=None) -> (Tensor, Tensor, Tensor, Tensor)

- func: _embedding_bag(Tensor weight, Tensor indices, Tensor offsets, bool scale_grad_by_freq=False, int mode=0, bool sparse=False, Tensor? per_sample_weights=None) -> (Tensor, Tensor, Tensor, Tensor)
  dispatch:
    CPU: _embedding_bag_cpu
    CUDA: _embedding_bag_cuda

- func: _embedding_bag_backward(Tensor grad, Tensor indices, Tensor offsets, Tensor offset2bag, Tensor bag_size, Tensor maximum_indices, int num_weights, bool scale_grad_by_freq, int mode, bool sparse, Tensor? per_sample_weights) -> Tensor

- func: _embedding_bag_sparse_backward(Tensor grad, Tensor indices, Tensor offsets, Tensor offset2bag, Tensor bag_size, int num_weights, bool scale_grad_by_freq, int mode, Tensor? per_sample_weights) -> Tensor

- func: _embedding_bag_dense_backward(Tensor grad, Tensor indices, Tensor offsets, Tensor offset2bag, Tensor bag_size, Tensor maximum_indices, int num_weights, bool scale_grad_by_freq, int mode, Tensor? per_sample_weights) -> Tensor
  dispatch:
    CPU: _embedding_bag_dense_backward_cpu
    CUDA: _embedding_bag_dense_backward_cuda

- func: _embedding_bag_per_sample_weights_backward(Tensor grad, Tensor weight, Tensor indices, Tensor offsets, Tensor offset2bag, int mode) -> Tensor
  use_c10_dispatcher: full
  dispatch:
    CPU: _embedding_bag_per_sample_weights_backward_cpu
    CUDA: _embedding_bag_per_sample_weights_backward_cuda

- func: empty.names(int[] size, *, Dimname[]? names, ScalarType? dtype=None, Layout? layout=None, Device? device=None, bool? pin_memory=None, MemoryFormat? memory_format=None) -> Tensor
  device_guard: False

- func: empty.memory_format(int[] size, *, ScalarType? dtype=None, Layout? layout=None, Device? device=None, bool? pin_memory=None, MemoryFormat? memory_format=None) -> Tensor
  dispatch:
    CPU: empty_cpu
    CUDA: empty_cuda
    MkldnnCPU: empty_mkldnn
    SparseCPU: empty_sparse
    SparseCUDA: empty_sparse

- func: new_empty(Tensor self, int[] size, *, ScalarType? dtype=None, Layout? layout=None, Device? device=None, bool? pin_memory=None) -> Tensor
  variants: method

- func: new_full(Tensor self, int[] size, Scalar fill_value, *, ScalarType? dtype=None, Layout? layout=None, Device? device=None, bool? pin_memory=None) -> Tensor
  variants: method

- func: new_zeros(Tensor self, int[] size, *, ScalarType? dtype=None, Layout? layout=None, Device? device=None, bool? pin_memory=None) -> Tensor
  variants: method

# other overrides are to provide a more helpful error message that dtype is required
- func: _empty_affine_quantized(int[] size, *, ScalarType? dtype=None, Layout? layout=None, Device? device=None, bool? pin_memory=None, float scale=1, int zero_point=0, MemoryFormat? memory_format=contiguous_format) -> Tensor
  dispatch:
    CPU: empty_affine_quantized_other_backends_stub
    QuantizedCPU: empty_affine_quantized_cpu

# it's a factory function receiving a tensor argument, thus overriding explicitly
# other overrides are to provide a more helpful error message that dtype is required
- func: _empty_per_channel_affine_quantized(int[] size, *, Tensor scales, Tensor zero_points, int axis, ScalarType? dtype=None, Layout? layout=None, Device? device=None, bool? pin_memory=None, MemoryFormat? memory_format=contiguous_format) -> Tensor
  category_override: factory
  dispatch:
    CPU: empty_per_channel_affine_quantized_other_backends_stub
    QuantizedCPU: empty_per_channel_affine_quantized_cpu

- func: resize_(Tensor(a!) self, int[] size) -> Tensor(a!)
  supports_named_tensor: True
  variants: method
  device_guard: False
  dispatch:
    CPU: resize_cpu_
    CUDA: resize_cuda_
    QuantizedCPU: quantized_resize_cpu_

- func: empty.out(int[] size, *, MemoryFormat? memory_format=None, Tensor(a!) out) -> Tensor(a!)
  device_guard: False

- func: empty_like(Tensor self, *, MemoryFormat? memory_format=None) -> Tensor
  device_guard: False
  supports_named_tensor: True

- func: empty_like.dtype(Tensor self, *, ScalarType dtype, Layout layout, Device device, bool pin_memory=False, MemoryFormat? memory_format=None) -> Tensor
  device_guard: False
  supports_named_tensor: True

- func: empty_strided(int[] size, int[] stride, *, ScalarType? dtype=None, Layout? layout=None, Device? device=None, bool? pin_memory=None) -> Tensor
  dispatch:
    CPU: empty_strided_cpu
    CUDA: empty_strided_cuda

- func: erf(Tensor self) -> Tensor
  use_c10_dispatcher: full
  supports_named_tensor: True
  variants: function, method

- func: erf_(Tensor(a!) self) -> Tensor(a!)
  supports_named_tensor: True
  variants: function, method
  dispatch:
    CPU: _erf__cpu
    CUDA: _erf__cuda

- func: erf.out(Tensor self, *, Tensor(a!) out) -> Tensor(a!)
  supports_named_tensor: True
  dispatch:
    CPU: _erf_out_cpu
    CUDA: _erf_out_cuda

- func: erfc(Tensor self) -> Tensor
  use_c10_dispatcher: full
  supports_named_tensor: True
  variants: function, method

- func: erfc_(Tensor(a!) self) -> Tensor(a!)
  supports_named_tensor: True
  variants: function, method
  dispatch:
    CPU: _erfc__cpu
    CUDA: _erfc__cuda

- func: erfc.out(Tensor self, *, Tensor(a!) out) -> Tensor(a!)
  supports_named_tensor: True
  dispatch:
    CPU: _erfc_out_cpu
    CUDA: _erfc_out_cuda

- func: exp(Tensor self) -> Tensor
  use_c10_dispatcher: full
  supports_named_tensor: True
  variants: function, method

- func: exp_(Tensor(a!) self) -> Tensor(a!)
  supports_named_tensor: True
  variants: function, method
  dispatch:
    CPU: _exp__cpu
    CUDA: _exp__cuda

- func: exp.out(Tensor self, *, Tensor(a!) out) -> Tensor(a!)
  supports_named_tensor: True
  dispatch:
    CPU: _exp_out_cpu
    CUDA: _exp_out_cuda

- func: expm1(Tensor self) -> Tensor
  use_c10_dispatcher: full
  supports_named_tensor: True
  variants: function, method

- func: expm1_(Tensor(a!) self) -> Tensor(a!)
  supports_named_tensor: True
  variants: function, method

- func: expm1.out(Tensor self, *, Tensor(a!) out) -> Tensor(a!)
  supports_named_tensor: True
  dispatch:
    CPU: expm1_out
    CUDA: expm1_out

- func: expand(Tensor(a) self, int[] size, *, bool implicit=False) -> Tensor(a)
  variants: method  # This is method-only to match the previous tensor API. In the future we could make this a function too.
  device_guard: False
  supports_named_tensor: True

- func: expand_as(Tensor self, Tensor other) -> Tensor
  use_c10_dispatcher: full
  variants: method  # This is method-only to match the previous tensor API. In the future we could make this a function too.
  device_guard: False

- func: eye(int n, *, ScalarType? dtype=None, Layout? layout=None, Device? device=None, bool? pin_memory=None) -> Tensor

- func: eye.m(int n, int m, *, ScalarType? dtype=None, Layout? layout=None, Device? device=None, bool? pin_memory=None) -> Tensor

- func: eye.out(int n, *, Tensor(a!) out) -> Tensor(a!)
  dispatch:
    CPU: eye_out_cpu
    CUDA: eye_out_cuda

- func: eye.m_out(int n, int m, *, Tensor(a!) out) -> Tensor(a!)
  dispatch:
    CPU: eye_out_cpu
    CUDA: eye_out_cuda

- func: flatten.using_ints(Tensor self, int start_dim=0, int end_dim=-1) -> Tensor
  use_c10_dispatcher: full
  variants: function, method
  supports_named_tensor: True

- func: flatten.named_out_dim(Tensor self, int start_dim, int end_dim, Dimname out_dim) -> Tensor
  variants: function, method
  supports_named_tensor: True

- func: flatten.using_names(Tensor self, Dimname start_dim, Dimname end_dim, Dimname out_dim) -> Tensor
  variants: function, method
  supports_named_tensor: True

- func: flatten.DimnameList(Tensor self, Dimname[] dims, Dimname out_dim) -> Tensor
  variants: function, method
  supports_named_tensor: True

- func: fill_.Scalar(Tensor(a!) self, Scalar value) -> Tensor(a!)
  supports_named_tensor: True
  variants: function, method

- func: fill_.Tensor(Tensor(a!) self, Tensor value) -> Tensor(a!)
  supports_named_tensor: True
  variants: function, method

- func: floor(Tensor self) -> Tensor
  use_c10_dispatcher: full
  supports_named_tensor: True
  variants: function, method

- func: floor_(Tensor(a!) self) -> Tensor(a!)
  supports_named_tensor: True
  variants: function, method

- func: floor.out(Tensor self, *, Tensor(a!) out) -> Tensor(a!)
  supports_named_tensor: True
  dispatch:
    CPU: floor_out
    CUDA: floor_out

- func: frac(Tensor self) -> Tensor
  use_c10_dispatcher: full
  supports_named_tensor: True
  variants: function, method

- func: frac_(Tensor(a!) self) -> Tensor(a!)
  supports_named_tensor: True
  variants: function, method

- func: frac.out(Tensor self, *, Tensor(a!) out) -> Tensor(a!)
  supports_named_tensor: True

- func: full.names(int[] size, Scalar fill_value, *, Dimname[]? names, ScalarType? dtype=None, Layout? layout=None, Device? device=None, bool? pin_memory=None) -> Tensor
  device_guard: False

- func: full(int[] size, Scalar fill_value, *, ScalarType? dtype=None, Layout? layout=None, Device? device=None, bool? pin_memory=None) -> Tensor

- func: full.out(int[] size, Scalar fill_value, *, Tensor(a!) out) -> Tensor(a!)

- func: full_like(Tensor self, Scalar fill_value, *, MemoryFormat? memory_format=None) -> Tensor
  supports_named_tensor: True

- func: full_like.dtype(Tensor self, Scalar fill_value, *, ScalarType dtype, Layout layout, Device device, bool pin_memory=False, MemoryFormat? memory_format=None) -> Tensor
  supports_named_tensor: True

- func: from_file(str filename, bool? shared=None, int? size=0, *, ScalarType? dtype=None, Layout? layout=None, Device? device=None, bool? pin_memory=None) -> Tensor
  dispatch:
    CPU: from_file

# NOTE [ grid_sampler Native Functions ]
# `grid_sampler` does all the shape checking and then dispatches to one of
# `cudnn_grid_sampler`, `grid_sampler_2d`, or `grid_sampler_3d`, each of which
# has the corresponding backward defined as native functions as well. Therefore,
# in these functions and their backwards, no more shape checking is done.
#
# Additionally, arguments `padding_mode` and `interpolation_mode` are cast to
# enums defined in `native/GridSampler.h`. `cudnn_grid_sampler` doesn't take in
# `interpolation_mode` because it only supports Bilinear interpolation mode.
# Nor does it take in `align_corners` because it only supports the mode
# `align_corners = True`.
- func: grid_sampler(Tensor input, Tensor grid, int interpolation_mode, int padding_mode, bool align_corners) -> Tensor
  use_c10_dispatcher: full

- func: grid_sampler_2d(Tensor input, Tensor grid, int interpolation_mode, int padding_mode, bool align_corners) -> Tensor
  use_c10_dispatcher: full
  dispatch:
    CPU: grid_sampler_2d_cpu
    CUDA: grid_sampler_2d_cuda

- func: grid_sampler_2d_backward(Tensor grad_output, Tensor input, Tensor grid, int interpolation_mode, int padding_mode, bool align_corners) -> (Tensor, Tensor)
  dispatch:
    CPU: grid_sampler_2d_backward_cpu
    CUDA: grid_sampler_2d_backward_cuda

- func: grid_sampler_3d(Tensor input, Tensor grid, int interpolation_mode, int padding_mode, bool align_corners) -> Tensor
  use_c10_dispatcher: full
  dispatch:
    CPU: grid_sampler_3d_cpu
    CUDA: grid_sampler_3d_cuda

- func: grid_sampler_3d_backward(Tensor grad_output, Tensor input, Tensor grid, int interpolation_mode, int padding_mode, bool align_corners) -> (Tensor, Tensor)
  dispatch:
    CPU: grid_sampler_3d_backward_cpu
    CUDA: grid_sampler_3d_backward_cuda

- func: hann_window(int window_length, *, ScalarType? dtype=None, Layout? layout=None, Device? device=None, bool? pin_memory=None) -> Tensor

- func: hann_window.periodic(int window_length, bool periodic, *, ScalarType? dtype=None, Layout? layout=None, Device? device=None, bool? pin_memory=None) -> Tensor

- func: hamming_window(int window_length, *, ScalarType? dtype=None, Layout? layout=None, Device? device=None, bool? pin_memory=None) -> Tensor

- func: hamming_window.periodic(int window_length, bool periodic, *, ScalarType? dtype=None, Layout? layout=None, Device? device=None, bool? pin_memory=None) -> Tensor

- func: hamming_window.periodic_alpha(int window_length, bool periodic, float alpha, *, ScalarType? dtype=None, Layout? layout=None, Device? device=None, bool? pin_memory=None) -> Tensor

- func: hamming_window.periodic_alpha_beta(int window_length, bool periodic, float alpha, float beta, *, ScalarType? dtype=None, Layout? layout=None, Device? device=None, bool? pin_memory=None) -> Tensor

- func: hinge_embedding_loss(Tensor self, Tensor target, float margin=1.0, int reduction=Mean) -> Tensor
  use_c10_dispatcher: full

- func: ger(Tensor self, Tensor vec2) -> Tensor
  use_c10_dispatcher: full
  variants: function, method
  dispatch:
    CPU: legacy::cpu::_th_ger
    CUDA: legacy::cuda::_th_ger

- func: ger.out(Tensor self, Tensor vec2, *, Tensor(a!) out) -> Tensor(a!)
  dispatch:
    CPU: legacy::cpu::_th_ger_out
    CUDA: legacy::cuda::_th_ger_out

- func: group_norm(Tensor input, int num_groups, Tensor? weight=None, Tensor? bias=None, float eps=1e-05, bool cudnn_enabled=True) -> Tensor

# FFT

- func: fft(Tensor self, int signal_ndim, bool normalized=False) -> Tensor
  use_c10_dispatcher: full
  variants: function, method

- func: ifft(Tensor self, int signal_ndim, bool normalized=False) -> Tensor
  use_c10_dispatcher: full
  variants: function, method

- func: rfft(Tensor self, int signal_ndim, bool normalized=False, bool onesided=True) -> Tensor
  use_c10_dispatcher: full
  variants: function, method

- func: irfft(Tensor self, int signal_ndim, bool normalized=False, bool onesided=True, int[] signal_sizes=[]) -> Tensor
  variants: function, method

- func: _fft_with_size(Tensor self, int signal_ndim, bool complex_input, bool complex_output, bool inverse, int[] checked_signal_sizes, bool normalized, bool onesided, int[] output_sizes) -> Tensor
  variants: function
  dispatch:
    CPU: _fft_mkl
    CUDA: _fft_cufft

- func: _cufft_get_plan_cache_size(int device_index) -> int
  use_c10_dispatcher: full

- func: _cufft_get_plan_cache_max_size(int device_index) -> int
  use_c10_dispatcher: full

- func: _cufft_set_plan_cache_max_size(int device_index, int max_size) -> ()
  use_c10_dispatcher: unboxed_only

- func: _cufft_clear_plan_cache(int device_index) -> ()
  use_c10_dispatcher: unboxed_only

- func: index.Tensor(Tensor self, Tensor?[] indices) -> Tensor
  variants: function, method
  # NB: This function is special-cased in tools/autograd/gen_variable_type.py

- func: index_copy_(Tensor(a!) self, int dim, Tensor index, Tensor source) -> Tensor(a!)
  variants: method

- func: index_copy(Tensor self, int dim, Tensor index, Tensor source) -> Tensor
  use_c10_dispatcher: full
  variants: function, method

- func: index_copy_.dimname(Tensor(a!) self, Dimname dim, Tensor index, Tensor source) -> Tensor(a!)
  variants: method

- func: index_copy.dimname(Tensor self, Dimname dim, Tensor index, Tensor source) -> Tensor
  variants: function, method

- func: index_put_(Tensor(a!) self, Tensor?[] indices, Tensor values, bool accumulate=False) -> Tensor(a!)
  variants: function, method

- func: index_put(Tensor self, Tensor?[] indices, Tensor values, bool accumulate=False) -> Tensor
  variants: function, method

- func: _index_put_impl_(Tensor(a!) self, Tensor?[] indices, Tensor values, bool accumulate=False, bool unsafe=False) -> Tensor(a!)
  variants: function

- func: instance_norm(Tensor input, Tensor? weight, Tensor? bias, Tensor? running_mean, Tensor? running_var, bool use_input_stats, float momentum, float eps, bool cudnn_enabled) -> Tensor
  variants: function

- func: inverse(Tensor self) -> Tensor
  use_c10_dispatcher: full
  variants: function, method

- func: inverse.out(Tensor self, *, Tensor(a!) out) -> Tensor(a!)

- func: _inverse_helper(Tensor self) -> Tensor
  use_c10_dispatcher: full
  variants: function
  dispatch:
    CPU: _inverse_helper_cpu
    CUDA: _inverse_helper_cuda

- func: isclose(Tensor self, Tensor other, float rtol=1e-05, float atol=1e-08, bool equal_nan=False) -> Tensor
  use_c10_dispatcher: full
  variants: function, method

- func: isnan(Tensor self) -> Tensor
  use_c10_dispatcher: full
  variants: function
  device_guard: False
  supports_named_tensor: True

- func: is_distributed(Tensor self) -> bool
  use_c10_dispatcher: full
  variants: function, method
  device_guard: False

- func: is_floating_point(Tensor self) -> bool
  use_c10_dispatcher: full
  variants: function, method
  device_guard: False
  supports_named_tensor: True

- func: is_complex(Tensor self) -> bool
  use_c10_dispatcher: full
  variants: function, method
  device_guard: False
  supports_named_tensor: True

- func: is_nonzero(Tensor self) -> bool
  use_c10_dispatcher: full
  variants: function, method
  device_guard: False
  supports_named_tensor: True

- func: is_same_size(Tensor self, Tensor other) -> bool
  use_c10_dispatcher: full
  variants: function, method
  device_guard: False
  supports_named_tensor: True

- func: is_signed(Tensor self) -> bool
  use_c10_dispatcher: full
  variants: function, method
  device_guard: False
  supports_named_tensor: True

- func: kl_div(Tensor self, Tensor target, int reduction=Mean) -> Tensor
  use_c10_dispatcher: full

- func: kl_div_backward(Tensor grad_output, Tensor self, Tensor target, int reduction=Mean) -> Tensor
  use_c10_dispatcher: full
  dispatch:
    CPU: kl_div_backward_cpu
    CUDA: kl_div_backward_cuda

- func: kthvalue(Tensor self, int k, int dim=-1, bool keepdim=False) -> (Tensor values, Tensor indices)
  supports_named_tensor: True
  variants: function, method

- func: kthvalue.values(Tensor self, int k, int dim=-1, bool keepdim=False, *, Tensor(a!) values, Tensor(b!) indices) -> (Tensor(a!) values, Tensor(b!) indices)
  supports_named_tensor: True
  dispatch:
    CPU: kthvalue_out_cpu
    CUDA: kthvalue_out_cuda

- func: kthvalue.dimname(Tensor self, int k, Dimname dim, bool keepdim=False) -> (Tensor values, Tensor indices)
  supports_named_tensor: True
  variants: function, method

- func: kthvalue.dimname_out(Tensor self, int k, Dimname dim, bool keepdim=False, *, Tensor(a!) values, Tensor(b!) indices) -> (Tensor(a!) values, Tensor(b!) indices)
  supports_named_tensor: True

- func: layer_norm(Tensor input, int[] normalized_shape, Tensor? weight=None, Tensor? bias=None, float eps=1e-05, bool cudnn_enable=True) -> Tensor

- func: native_layer_norm(Tensor input, Tensor? weight, Tensor? bias, int M, int N, float eps) -> (Tensor, Tensor, Tensor)
  dispatch:
    CPU: layer_norm_cpu
    CUDA: layer_norm_cuda

- func: native_layer_norm_backward(Tensor grad_out, Tensor input, Tensor mean, Tensor rstd, Tensor? weight, int M, int N, bool[3] output_mask) -> (Tensor, Tensor, Tensor)
  dispatch:
    CPU: layer_norm_backward_cpu
    CUDA: layer_norm_backward_cuda

- func: linear(Tensor input, Tensor weight, Tensor? bias=None) -> Tensor
  python_module: nn

- func: mkldnn_linear(Tensor input, Tensor weight, Tensor? bias=None) -> Tensor
  python_module: nn
  dispatch:
    MkldnnCPU: mkldnn_linear

- func: fbgemm_linear_int8_weight_fp32_activation(Tensor input, Tensor weight, Tensor packed, Tensor col_offsets, Scalar weight_scale, Scalar weight_zero_point, Tensor bias) -> Tensor

- func: fbgemm_linear_int8_weight(Tensor input, Tensor weight, Tensor packed, Tensor col_offsets, Scalar weight_scale, Scalar weight_zero_point, Tensor bias) -> Tensor
  use_c10_dispatcher: full

- func: fbgemm_linear_quantize_weight(Tensor input) -> (Tensor, Tensor, float, int)

- func: fbgemm_pack_gemm_matrix_fp16(Tensor input) -> Tensor
  use_c10_dispatcher: full

- func: fbgemm_linear_fp16_weight_fp32_activation(Tensor input, Tensor packed_weight, Tensor bias) -> Tensor

- func: fbgemm_linear_fp16_weight(Tensor input, Tensor packed_weight, Tensor bias) -> Tensor
  use_c10_dispatcher: full

- func: fbgemm_pack_quantized_matrix(Tensor input) -> Tensor
  use_c10_dispatcher: full

- func: fbgemm_pack_quantized_matrix.KN(Tensor input, int K, int N) -> Tensor
  use_c10_dispatcher: full

- func: linspace(Scalar start, Scalar end, int steps=100, *, ScalarType? dtype=None, Layout? layout=None, Device? device=None, bool? pin_memory=None) -> Tensor

- func: linspace.out(Scalar start, Scalar end, int steps=100, *, Tensor(a!) out) -> Tensor(a!)
  dispatch:
    CPU: linspace_cpu_out
    CUDA: linspace_cuda_out

- func: log(Tensor self) -> Tensor
  use_c10_dispatcher: full
  supports_named_tensor: True
  variants: function, method

- func: log_(Tensor(a!) self) -> Tensor(a!)
  supports_named_tensor: True
  variants: function, method

- func: log.out(Tensor self, *, Tensor(a!) out) -> Tensor(a!)
  supports_named_tensor: True
  dispatch:
    CPU: log_out
    CUDA: log_out

- func: log10(Tensor self) -> Tensor
  use_c10_dispatcher: full
  supports_named_tensor: True
  variants: function, method

- func: log10_(Tensor(a!) self) -> Tensor(a!)
  supports_named_tensor: True
  variants: function, method

- func: log10.out(Tensor self, *, Tensor(a!) out) -> Tensor(a!)
  supports_named_tensor: True
  dispatch:
    CPU: log10_out
    CUDA: log10_out

- func: log1p(Tensor self) -> Tensor
  use_c10_dispatcher: full
  supports_named_tensor: True
  variants: function, method

- func: log1p_(Tensor(a!) self) -> Tensor(a!)
  supports_named_tensor: True
  variants: function, method
  dispatch:
    CPU: log1p_
    CUDA: log1p_
    SparseCPU: log1p_sparse_
    SparseCUDA: log1p_sparse_

- func: log1p.out(Tensor self, *, Tensor(a!) out) -> Tensor(a!)
  supports_named_tensor: True
  dispatch:
    CPU: log1p_out
    CUDA: log1p_out
    SparseCPU: log1p_out_sparse
    SparseCUDA: log1p_out_sparse

- func: log2(Tensor self) -> Tensor
  use_c10_dispatcher: full
  supports_named_tensor: True
  variants: function, method

- func: log2_(Tensor(a!) self) -> Tensor(a!)
  supports_named_tensor: True
  variants: function, method

- func: log2.out(Tensor self, *, Tensor(a!) out) -> Tensor(a!)
  supports_named_tensor: True
  dispatch:
    CPU: log2_out
    CUDA: log2_out

- func: logdet(Tensor self) -> Tensor
  use_c10_dispatcher: full
  variants: function, method

- func: logspace(Scalar start, Scalar end, int steps=100, float base=10.0, *, ScalarType? dtype=None, Layout? layout=None, Device? device=None, bool? pin_memory=None) -> Tensor

- func: logspace.out(Scalar start, Scalar end, int steps=100, float base=10.0, *, Tensor(a!) out) -> Tensor(a!)
  dispatch:
    CPU: logspace_cpu_out
    CUDA: logspace_cuda_out

# log_softmax allows positional dtype, unlike most operators, because kwonly is BC-breaking when loading jit models.
- func: log_softmax.int(Tensor self, int dim, ScalarType? dtype=None) -> Tensor
  variants: function, method
  supports_named_tensor: True

- func: log_softmax.Dimname(Tensor self, Dimname dim, *, ScalarType? dtype=None) -> Tensor
  variants: function, method
  supports_named_tensor: True

- func: _log_softmax(Tensor self, int dim, bool half_to_float) -> Tensor
  use_c10_dispatcher: full
  dispatch:
    CPU: log_softmax_cpu
    CUDA: log_softmax_cuda

- func: _log_softmax_backward_data(Tensor grad_output, Tensor output, int dim, Tensor self) -> Tensor
  use_c10_dispatcher: full
  dispatch:
    CPU: log_softmax_backward_cpu
    CUDA: log_softmax_backward_cuda

- func: logsumexp(Tensor self, int[1] dim, bool keepdim=False) -> Tensor
  supports_named_tensor: True
  variants: function, method

- func: logsumexp.out(Tensor self, int[1] dim, bool keepdim=False, *, Tensor(a!) out) -> Tensor(a!)
  supports_named_tensor: True

- func: logsumexp.names(Tensor self, Dimname[1] dim, bool keepdim=False) -> Tensor
  supports_named_tensor: True
  variants: function, method

- func: logsumexp.names_out(Tensor self, Dimname[1] dim, bool keepdim=False, *, Tensor(a!) out) -> Tensor(a!)
  supports_named_tensor: True

- func: margin_ranking_loss(Tensor input1, Tensor input2, Tensor target, float margin=0.0, int reduction=Mean) -> Tensor
  use_c10_dispatcher: full

- func: matmul(Tensor self, Tensor other) -> Tensor
  use_c10_dispatcher: full
  variants: function, method
  supports_named_tensor: True

- func: matmul.out(Tensor self, Tensor other, *, Tensor(a!) out) -> Tensor(a!)
  supports_named_tensor: True

- func: matrix_rank.tol(Tensor self, float tol, bool symmetric=False) -> Tensor
  use_c10_dispatcher: full

- func: matrix_rank(Tensor self, bool symmetric=False) -> Tensor
  use_c10_dispatcher: full

- func: matrix_power(Tensor self, int n) -> Tensor
  use_c10_dispatcher: full
  variants: function, method

- func: max.dim(Tensor self, int dim, bool keepdim=False) -> (Tensor values, Tensor indices)
  variants: function, method
  supports_named_tensor: True

- func: max.dim_max(Tensor self, int dim, bool keepdim=False, *, Tensor(a!) max, Tensor(b!) max_values) -> (Tensor(a!) values, Tensor(b!) indices)
  supports_named_tensor: True

- func: max_values(Tensor self, int[1] dim, bool keepdim=False) -> Tensor
  variants: function, method

- func: max.names_dim(Tensor self, Dimname dim, bool keepdim=False) -> (Tensor values, Tensor indices)
  variants: function, method
  supports_named_tensor: True

- func: max.names_dim_max(Tensor self, Dimname dim, bool keepdim=False, *, Tensor(a!) max, Tensor(b!) max_values) -> (Tensor(a!) values, Tensor(b!) indices)
  supports_named_tensor: True

- func: max_values.names(Tensor self, Dimname[1] dim, bool keepdim=False) -> Tensor
  variants: function, method

# Return: (Tensor output, Tensor indices)
- func: max_pool1d_with_indices(Tensor self, int[1] kernel_size, int[1] stride=[], int[1] padding=0, int[1] dilation=1, bool ceil_mode=False) -> (Tensor, Tensor)

- func: max_pool1d(Tensor self, int[1] kernel_size, int[1] stride=[], int[1] padding=0, int[1] dilation=1, bool ceil_mode=False) -> Tensor

- func: max_pool2d(Tensor self, int[2] kernel_size, int[2] stride=[], int[2] padding=0, int[2] dilation=1, bool ceil_mode=False) -> Tensor

- func: mkldnn_max_pool2d(Tensor self, int[2] kernel_size, int[2] stride=[], int[2] padding=0, int[2] dilation=1, bool ceil_mode=False) -> Tensor
  requires_tensor: True
  dispatch:
    MkldnnCPU: mkldnn_max_pool2d

- func: quantized_max_pool2d(Tensor self, int[2] kernel_size, int[2] stride=[], int[2] padding=0, int[2] dilation=1, bool ceil_mode=False) -> Tensor
  requires_tensor: True
  dispatch:
    QuantizedCPU: quantized_max_pool2d

- func: max_pool3d(Tensor self, int[3] kernel_size, int[3] stride=[], int[3] padding=0, int[3] dilation=1, bool ceil_mode=False) -> Tensor

# The CPU and GPU dispatch variants are named weirdly here because otherwise there
# are namespacing issues in C++
- func: mean(Tensor self, *, ScalarType? dtype=None) -> Tensor
  variants: function, method
  supports_named_tensor: True
  dispatch:
    CPU: mean_cpu_gpu
    CUDA: mean_cpu_gpu
    QuantizedCPU: quantized_mean_cpu

- func: mean.dim(Tensor self, int[1] dim, bool keepdim=False, *, ScalarType? dtype=None) -> Tensor
  variants: function, method
  supports_named_tensor: True
  dispatch:
    CPU: mean_cpu_gpu
    CUDA: mean_cpu_gpu
    QuantizedCPU: quantized_mean_cpu

- func: mean.out(Tensor self, int[1] dim, bool keepdim=False, *, ScalarType? dtype=None, Tensor(a!) out) -> Tensor(a!)
  supports_named_tensor: True
  dispatch:
    CPU: mean_out_cpu_gpu
    CUDA: mean_out_cpu_gpu
    QuantizedCPU: quantized_mean_out_cpu

- func: mean.names_dim(Tensor self, Dimname[1] dim, bool keepdim=False, *, ScalarType? dtype=None) -> Tensor
  variants: function, method
  supports_named_tensor: True

- func: mean.names_out(Tensor self, Dimname[1] dim, bool keepdim=False, *, ScalarType? dtype=None, Tensor(a!) out) -> Tensor(a!)
  supports_named_tensor: True

- func: median.dim(Tensor self, int dim, bool keepdim=False) -> (Tensor values, Tensor indices)
  supports_named_tensor: True
  variants: function, method

- func: median.dim_values(Tensor self, int dim, bool keepdim=False, *, Tensor(a!) values, Tensor(b!) indices) -> (Tensor(a!) values, Tensor(b!) indices)
  supports_named_tensor: True

- func: median.names_dim(Tensor self, Dimname dim, bool keepdim=False) -> (Tensor values, Tensor indices)
  supports_named_tensor: True
  variants: function, method

- func: median.names_dim_values(Tensor self, Dimname dim, bool keepdim=False, *, Tensor(a!) values, Tensor(b!) indices) -> (Tensor(a!) values, Tensor(b!) indices)
  supports_named_tensor: True

- func: min.dim(Tensor self, int dim, bool keepdim=False) -> (Tensor values, Tensor indices)
  variants: function, method
  supports_named_tensor: True

- func: min.dim_min(Tensor self, int dim, bool keepdim=False, *, Tensor(a!) min, Tensor(b!) min_indices) -> (Tensor(a!) values, Tensor(b!) indices)
  supports_named_tensor: True

- func: min_values(Tensor self, int[1] dim, bool keepdim=False) -> Tensor
  variants: function, method

- func: min.names_dim(Tensor self, Dimname dim, bool keepdim=False) -> (Tensor values, Tensor indices)
  variants: function, method
  supports_named_tensor: True

- func: min.names_dim_min(Tensor self, Dimname dim, bool keepdim=False, *, Tensor(a!) min, Tensor(b!) min_indices) -> (Tensor(a!) values, Tensor(b!) indices)
  supports_named_tensor: True

- func: min_values.names(Tensor self, Dimname[1] dim, bool keepdim=False) -> Tensor
  variants: function, method

- func: mkldnn_convolution(Tensor self, Tensor weight, Tensor? bias, int[] padding, int[] stride, int[] dilation, int groups) -> Tensor

- func: mkldnn_convolution_backward_input(int[] self_size, Tensor grad_output, Tensor weight, int[] padding, int[] stride, int[] dilation, int groups, bool bias_defined) -> Tensor

- func: mkldnn_convolution_backward_weights(int[] weight_size, Tensor grad_output, Tensor self, int[] padding, int[] stride, int[] dilation, int groups, bool bias_defined) -> (Tensor, Tensor)

- func: mkldnn_convolution_backward(Tensor self, Tensor grad_output, Tensor weight, int[] padding, int[] stride, int[] dilation, int groups, bool[3] output_mask) -> (Tensor, Tensor, Tensor)

- func: miopen_batch_norm(Tensor input, Tensor weight, Tensor? bias, Tensor? running_mean, Tensor? running_var, bool training, float exponential_average_factor, float epsilon) -> (Tensor, Tensor, Tensor)
  dispatch:
    CUDA: miopen_batch_norm

- func: miopen_batch_norm_backward(Tensor input, Tensor grad_output, Tensor weight, Tensor? running_mean, Tensor? running_var, Tensor? save_mean, Tensor? save_var, float epsilon) -> (Tensor, Tensor, Tensor)
  dispatch:
    CUDA: miopen_batch_norm_backward

- func: miopen_convolution(Tensor self, Tensor weight, Tensor? bias, int[] padding, int[] stride, int[] dilation, int groups, bool benchmark, bool deterministic) -> Tensor
  dispatch:
    CUDA: miopen_convolution

- func: miopen_convolution_backward_input(int[] self_size, Tensor grad_output, Tensor weight, int[] padding, int[] stride, int[] dilation, int groups, bool benchmark, bool deterministic) -> Tensor
  dispatch:
    CUDA: miopen_convolution_backward_input

- func: miopen_convolution_backward(Tensor self, Tensor grad_output, Tensor weight, int[] padding, int[] stride, int[] dilation, int groups, bool benchmark, bool deterministic, bool[3] output_mask) -> (Tensor, Tensor, Tensor)
  dispatch:
    CUDA: miopen_convolution_backward

- func: miopen_convolution_backward_bias(Tensor grad_output) -> Tensor
  use_c10_dispatcher: full
  dispatch:
    CUDA: miopen_convolution_backward_bias

- func: miopen_convolution_backward_weight(int[] weight_size, Tensor grad_output, Tensor self, int[] padding, int[] stride, int[] dilation, int groups, bool benchmark, bool deterministic) -> Tensor
  dispatch:
    CUDA: miopen_convolution_backward_weight

- func: miopen_convolution_transpose(Tensor self, Tensor weight, Tensor? bias, int[] padding, int[] output_padding, int[] stride, int[] dilation, int groups, bool benchmark, bool deterministic) -> Tensor
  dispatch:
    CUDA: miopen_convolution_transpose

# NB: output_padding not strictly needed here, but it's helpful for the float
# backwards
- func: miopen_convolution_transpose_backward(Tensor self, Tensor grad_output, Tensor weight, int[] padding, int[] output_padding, int[] stride, int[] dilation, int groups, bool benchmark, bool deterministic, bool[3] output_mask) -> (Tensor, Tensor, Tensor)
  dispatch:
    CUDA: miopen_convolution_transpose_backward

- func: miopen_convolution_transpose_backward_input(Tensor grad_output, Tensor weight, int[] padding, int[] stride, int[] dilation, int groups, bool benchmark, bool deterministic) -> Tensor
  dispatch:
    CUDA: miopen_convolution_transpose_backward_input

- func: miopen_convolution_transpose_backward_weight(int[] weight_size, Tensor grad_output, Tensor self, int[] padding, int[] stride, int[] dilation, int groups, bool benchmark, bool deterministic) -> Tensor
  dispatch:
    CUDA: miopen_convolution_transpose_backward_weight

- func: miopen_depthwise_convolution(Tensor self, Tensor weight, Tensor? bias, int[] padding, int[] stride, int[] dilation, int groups, bool benchmark, bool deterministic) -> Tensor
  dispatch:
    CUDA: miopen_depthwise_convolution

- func: miopen_depthwise_convolution_backward_input(int[] self_size, Tensor grad_output, Tensor weight, int[] padding, int[] stride, int[] dilation, int groups, bool benchmark, bool deterministic) -> Tensor
  dispatch:
    CUDA: miopen_depthwise_convolution_backward_input

- func: miopen_depthwise_convolution_backward(Tensor self, Tensor grad_output, Tensor weight, int[] padding, int[] stride, int[] dilation, int groups, bool benchmark, bool deterministic, bool[3] output_mask) -> (Tensor, Tensor, Tensor)
  dispatch:
    CUDA: miopen_depthwise_convolution_backward

- func: miopen_depthwise_convolution_backward_weight(int[] weight_size, Tensor grad_output, Tensor self, int[] padding, int[] stride, int[] dilation, int groups, bool benchmark, bool deterministic) -> Tensor
  dispatch:
    CUDA: miopen_depthwise_convolution_backward_weight

- func: miopen_rnn(Tensor input, Tensor[] weight, int weight_stride0, Tensor hx, Tensor? cx, int mode, int hidden_size, int num_layers, bool batch_first, float dropout, bool train, bool bidirectional, int[] batch_sizes, Tensor? dropout_state) -> (Tensor, Tensor, Tensor, Tensor, Tensor)
  dispatch:
    CUDA: miopen_rnn

- func: miopen_rnn_backward(Tensor input, Tensor[] weight, int weight_stride0, Tensor weight_buf, Tensor hx, Tensor? cx, Tensor output, Tensor? grad_output, Tensor? grad_hy, Tensor? grad_cy, int mode, int hidden_size, int num_layers, bool batch_first, float dropout, bool train, bool bidirectional, int[] batch_sizes, Tensor? dropout_state, Tensor reserve, bool[4] output_mask) -> (Tensor, Tensor, Tensor, Tensor[])
  dispatch:
    CUDA: miopen_rnn_backward

- func: mm(Tensor self, Tensor mat2) -> Tensor
  use_c10_dispatcher: full
  variants: function, method
  dispatch:
    CPU: legacy::cpu::_th_mm
    CUDA: legacy::cuda::_th_mm
    SparseCPU: _sparse_mm
    SparseCUDA: _sparse_mm
  supports_named_tensor: True

- func: mm.out(Tensor self, Tensor mat2, *, Tensor(a!) out) -> Tensor(a!)
  dispatch:
    CPU: legacy::cpu::_th_mm_out
    CUDA: legacy::cuda::_th_mm_out
    SparseCPU: _sparse_mm_out
    SparseCUDA: _sparse_mm_out
  supports_named_tensor: True

- func: _sparse_mm(Tensor sparse, Tensor dense) -> Tensor
  use_c10_dispatcher: full

- func: mode(Tensor self, int dim=-1, bool keepdim=False) -> (Tensor values, Tensor indices)
  supports_named_tensor: True
  variants: function, method

- func: mode.values(Tensor self, int dim=-1, bool keepdim=False, *, Tensor(a!) values, Tensor(b!) indices) -> (Tensor(a!) values, Tensor(b!) indices)
  supports_named_tensor: True

- func: mode.dimname(Tensor self, Dimname dim, bool keepdim=False) -> (Tensor values, Tensor indices)
  variants: function, method
  supports_named_tensor: True

- func: mode.dimname_out(Tensor self, Dimname dim, bool keepdim=False, *, Tensor(a!) values, Tensor(b!) indices) -> (Tensor(a!) values, Tensor(b!) indices)
  supports_named_tensor: True

- func: mul.Tensor(Tensor self, Tensor other) -> Tensor
  use_c10_dispatcher: full
  variants: function, method
  dispatch:
    CPU: mul
    CUDA: mul
    SparseCPU: mul_sparse
    SparseCUDA: mul_sparse
    MkldnnCPU: mkldnn_mul
  supports_named_tensor: True

- func: mul_.Tensor(Tensor(a!) self, Tensor other) -> Tensor(a!)
  variants: method
  dispatch:
    CPU: mul_
    CUDA: mul_
    SparseCPU: mul_sparse_
    SparseCUDA: mul_sparse_
    MkldnnCPU: mkldnn_mul_
  supports_named_tensor: True

- func: mul.out(Tensor self, Tensor other, *, Tensor(a!) out) -> Tensor(a!)
  dispatch:
    CPU: mul_out
    CUDA: mul_out
    SparseCPU: mul_out_sparse_cpu
    SparseCUDA: mul_out_sparse_cuda
    MkldnnCPU: mkldnn_mul_out
  supports_named_tensor: True

  # For C++ only, until we have conversion from C++ numbers to Tensor
- func: mul.Scalar(Tensor self, Scalar other) -> Tensor
  use_c10_dispatcher: full
  variants: function, method

- func: mul_.Scalar(Tensor(a!) self, Scalar other) -> Tensor(a!)
  variants: method

- func: mv(Tensor self, Tensor vec) -> Tensor
  use_c10_dispatcher: full
  variants: function, method
  dispatch:
    CPU: legacy::cpu::_th_mv
    CUDA: legacy::cuda::_th_mv
  supports_named_tensor: True

- func: mv.out(Tensor self, Tensor vec, *, Tensor(a!) out) -> Tensor(a!)
  dispatch:
    CPU: legacy::cpu::_th_mv_out
    CUDA: legacy::cuda::_th_mv_out
  supports_named_tensor: True

- func: mvlgamma(Tensor self, int p) -> Tensor
  use_c10_dispatcher: full
  variants: function, method

- func: mvlgamma_(Tensor(a!) self, int p) -> Tensor(a!)
  variants: method

- func: narrow_copy(Tensor self, int dim, int start, int length) -> Tensor
  use_c10_dispatcher: full
  variants: method
  dispatch:
    CPU: narrow_copy_dense
    CUDA: narrow_copy_dense
    SparseCPU: narrow_copy_sparse
    SparseCUDA: narrow_copy_sparse

- func: narrow(Tensor(a) self, int dim, int start, int length) -> Tensor(a)
  variants: function, method
  device_guard: False
  supports_named_tensor: True

- func: native_batch_norm(Tensor input, Tensor? weight, Tensor? bias, Tensor? running_mean, Tensor? running_var, bool training, float momentum, float eps) -> (Tensor, Tensor, Tensor)
  dispatch:
    CPU: batch_norm_cpu
    CUDA: batch_norm_cuda
    MkldnnCPU: mkldnn_batch_norm

- func: batch_norm_stats(Tensor input, float eps) -> (Tensor, Tensor)
  dispatch:
    CUDA: batch_norm_stats_cuda

- func: batch_norm_elemt(Tensor input, Tensor? weight, Tensor? bias, Tensor mean, Tensor invstd, float eps) -> Tensor
  dispatch:
    CUDA: batch_norm_elemt_cuda

- func: batch_norm_elemt.out(Tensor input, Tensor? weight, Tensor? bias, Tensor mean, Tensor invstd, float eps, *, Tensor(a!) out) -> Tensor(a!)
  dispatch:
    CUDA: batch_norm_elemt_cuda_out

# for backward compatibility
- func: batch_norm_gather_stats(Tensor input, Tensor mean, Tensor invstd, Tensor? running_mean, Tensor? running_var, float momentum, float eps, int count) -> (Tensor, Tensor)
  dispatch:
    CUDA: batch_norm_gather_stats_cuda

- func: batch_norm_gather_stats_with_counts(Tensor input, Tensor mean, Tensor invstd, Tensor? running_mean, Tensor? running_var, float momentum, float eps, int[] counts) -> (Tensor, Tensor)
  dispatch:
    CUDA: batch_norm_gather_stats_with_counts_cuda

- func: native_batch_norm_backward(Tensor grad_out, Tensor input, Tensor? weight, Tensor? running_mean, Tensor? running_var, Tensor? save_mean, Tensor? save_invstd, bool train, float eps, bool[3] output_mask) -> (Tensor, Tensor, Tensor)
  dispatch:
    CPU: batch_norm_backward_cpu
    CUDA: batch_norm_backward_cuda

- func: batch_norm_backward_reduce(Tensor grad_out, Tensor input, Tensor mean, Tensor invstd, Tensor? weight, bool input_g, bool weight_g, bool bias_g) -> (Tensor, Tensor, Tensor, Tensor)
  dispatch:
    CUDA: batch_norm_backward_reduce_cuda

- func: batch_norm_backward_elemt(Tensor grad_out, Tensor input, Tensor mean, Tensor invstd, Tensor? weight, Tensor mean_dy, Tensor mean_dy_xmu) -> Tensor
  dispatch:
    CUDA: batch_norm_backward_elemt_cuda

- func: batch_norm_update_stats(Tensor input, Tensor? running_mean, Tensor? running_var, float momentum) -> (Tensor, Tensor)
  dispatch:
    CPU: batch_norm_update_stats_cpu
    CUDA: batch_norm_update_stats_cuda

- func: _nnpack_available() -> bool
  use_c10_dispatcher: full

- func: _nnpack_spatial_convolution(Tensor input, Tensor weight, Tensor? bias, int[2] padding, int[2] stride=1) -> Tensor
  variants: function

- func: _nnpack_spatial_convolution_backward(Tensor input, Tensor grad_output, Tensor weight, int[2] padding, bool[3] output_mask) -> (Tensor, Tensor, Tensor)
  variants: function

- func: _nnpack_spatial_convolution_backward_input(Tensor input, Tensor grad_output, Tensor weight, int[2] padding) -> Tensor
  variants: function

- func: _nnpack_spatial_convolution_backward_weight(Tensor input, int[] weightsize, Tensor grad_output, int[2] padding) -> Tensor
  variants: function

- func: ones.names(int[] size, *, Dimname[]? names, ScalarType? dtype=None, Layout? layout=None, Device? device=None, bool? pin_memory=None) -> Tensor
  device_guard: False

- func: ones(int[] size, *, ScalarType? dtype=None, Layout? layout=None, Device? device=None, bool? pin_memory=None) -> Tensor

- func: ones.out(int[] size, *, Tensor(a!) out) -> Tensor(a!)

- func: ones_like(Tensor self, *, MemoryFormat? memory_format=None) -> Tensor
  supports_named_tensor: True

- func: ones_like.dtype(Tensor self, *, ScalarType dtype, Layout layout, Device device, bool pin_memory=False, MemoryFormat? memory_format=None) -> Tensor
  supports_named_tensor: True

- func: pairwise_distance(Tensor x1, Tensor x2, float p=2, float eps=1e-06, bool keepdim=False) -> Tensor
  use_c10_dispatcher: full

- func: cdist(Tensor x1, Tensor x2, float p=2, int? compute_mode=None) -> Tensor
  use_c10_dispatcher: full
  supports_named_tensor: True

- func: _cdist_backward(Tensor grad, Tensor x1, Tensor x2, float p, Tensor cdist) -> Tensor
  use_c10_dispatcher: full

- func: pdist(Tensor self, float p=2) -> Tensor
  use_c10_dispatcher: full

- func: _pdist_forward(Tensor self, float p=2) -> Tensor
  use_c10_dispatcher: full

- func: _pdist_backward(Tensor grad, Tensor self, float p, Tensor pdist) -> Tensor
  use_c10_dispatcher: full

- func: cosine_similarity(Tensor x1, Tensor x2, int dim=1, float eps=1e-08) -> Tensor
  use_c10_dispatcher: full
  variants: function

- func: permute(Tensor(a) self, int[] dims) -> Tensor(a)
  variants: method  # This is method-only to match the previous tensor API. In the future we could make this a function too.

# Only exposed from C++ -- in Python,
# we expose it as an attribute `T`, not a function.
#
# I'd like to name this "T" in C++ too, but
# calling a native function "T" causes undefined
# behavior on Windows, for reasons I don't understand
# (maybe related to capital letter collation somehow...)
- func: numpy_T(Tensor(a) self) -> Tensor(a)
  variants: method

- func: pixel_shuffle(Tensor self, int upscale_factor) -> Tensor
  use_c10_dispatcher: full

- func: is_pinned(Tensor self) -> bool
  use_c10_dispatcher: full
  variants: method
  supports_named_tensor: True

- func: pin_memory(Tensor self) -> Tensor
  use_c10_dispatcher: full
  variants: method

- func: pinverse(Tensor self, float rcond=1e-15) -> Tensor
  use_c10_dispatcher: full
  variants: function, method

- func: poisson_nll_loss(Tensor input, Tensor target, bool log_input, bool full, float eps, int reduction) -> Tensor
  use_c10_dispatcher: full
  variants: function

- func: scalar_tensor(Scalar s, *, ScalarType? dtype=None, Layout? layout=None, Device? device=None, bool? pin_memory=None) -> Tensor

- func: rand.names(int[] size, *, Dimname[]? names, ScalarType? dtype=None, Layout? layout=None, Device? device=None, bool? pin_memory=None) -> Tensor
  device_guard: False

- func: rand.generator_with_names(int[] size, *, Generator? generator, Dimname[]? names, ScalarType? dtype=None, Layout? layout=None, Device? device=None, bool? pin_memory=None) -> Tensor
  device_guard: False

- func: rand(int[] size, *, ScalarType? dtype=None, Layout? layout=None, Device? device=None, bool? pin_memory=None) -> Tensor

- func: rand.generator(int[] size, *, Generator? generator, ScalarType? dtype=None, Layout? layout=None, Device? device=None, bool? pin_memory=None) -> Tensor

- func: rand.out(int[] size, *, Tensor(a!) out) -> Tensor(a!)

- func: rand.generator_out(int[] size, *, Generator? generator, Tensor(a!) out) -> Tensor(a!)

- func: rand_like(Tensor self, *, MemoryFormat? memory_format=None) -> Tensor
  supports_named_tensor: True

- func: rand_like.dtype(Tensor self, *, ScalarType dtype, Layout layout, Device device, bool pin_memory=False, MemoryFormat? memory_format=None) -> Tensor
  supports_named_tensor: True

- func: randint(int high, int[] size, *, ScalarType? dtype=None, Layout? layout=None, Device? device=None, bool? pin_memory=None) -> Tensor

- func: randint.generator(int high, int[] size, *, Generator? generator, ScalarType? dtype=None, Layout? layout=None, Device? device=None, bool? pin_memory=None) -> Tensor

- func: randint.low(int low, int high, int[] size, *, ScalarType? dtype=None, Layout? layout=None, Device? device=None, bool? pin_memory=None) -> Tensor

- func: randint.low_generator(int low, int high, int[] size, *, Generator? generator, ScalarType? dtype=None, Layout? layout=None, Device? device=None, bool? pin_memory=None) -> Tensor

- func: randint.out(int high, int[] size, *, Tensor(a!) out) -> Tensor(a!)

- func: randint.generator_out(int high, int[] size, *, Generator? generator, Tensor(a!) out) -> Tensor(a!)

- func: randint.low_out(int low, int high, int[] size, *, Tensor(a!) out) -> Tensor(a!)

- func: randint.low_generator_out(int low, int high, int[] size, *, Generator? generator, Tensor(a!) out) -> Tensor(a!)

- func: randint_like(Tensor self, int high, *, MemoryFormat? memory_format=None) -> Tensor

- func: randint_like.low(Tensor self, int low, int high, *, MemoryFormat? memory_format=None) -> Tensor

- func: randint_like.dtype(Tensor self, int high, *, ScalarType dtype, Layout layout, Device device, bool pin_memory=False, MemoryFormat? memory_format=None) -> Tensor

- func: randint_like.low_dtype(Tensor self, int low, int high, *, ScalarType dtype, Layout layout, Device device, bool pin_memory=False, MemoryFormat? memory_format=None) -> Tensor

- func: randn(int[] size, *, ScalarType? dtype=None, Layout? layout=None, Device? device=None, bool? pin_memory=None) -> Tensor

- func: randn.generator(int[] size, *, Generator? generator, ScalarType? dtype=None, Layout? layout=None, Device? device=None, bool? pin_memory=None) -> Tensor

- func: randn.names(int[] size, *, Dimname[]? names, ScalarType? dtype=None, Layout? layout=None, Device? device=None, bool? pin_memory=None) -> Tensor
  device_guard: False

- func: randn.generator_with_names(int[] size, *, Generator? generator, Dimname[]? names, ScalarType? dtype=None, Layout? layout=None, Device? device=None, bool? pin_memory=None) -> Tensor
  device_guard: False

- func: randn.out(int[] size, *, Tensor(a!) out) -> Tensor(a!)

- func: randn.generator_out(int[] size, *, Generator? generator, Tensor(a!) out) -> Tensor(a!)

- func: randn_like(Tensor self, *, MemoryFormat? memory_format=None) -> Tensor
  supports_named_tensor: True

- func: randn_like.dtype(Tensor self, *, ScalarType dtype, Layout layout, Device device, bool pin_memory=False, MemoryFormat? memory_format=None) -> Tensor
  supports_named_tensor: True

- func: randperm(int n, *, ScalarType? dtype=None, Layout? layout=None, Device? device=None, bool? pin_memory=None) -> Tensor

- func: randperm.generator(int n, *, Generator? generator, ScalarType? dtype=None, Layout? layout=None, Device? device=None, bool? pin_memory=None) -> Tensor

- func: randperm.out(int n, *, Tensor(a!) out) -> Tensor(a!)

- func: randperm.generator_out(int n, *, Generator? generator, Tensor(a!) out) -> Tensor(a!)
  dispatch:
    CPU: randperm_out_cpu
    CUDA: randperm_out_cuda

- func: range.step(Scalar start, Scalar end, Scalar step=1, *, ScalarType? dtype=None, Layout? layout=None, Device? device=None, bool? pin_memory=None) -> Tensor

- func: range(Scalar start, Scalar end, *, ScalarType? dtype=None, Layout? layout=None, Device? device=None, bool? pin_memory=None) -> Tensor

- func: range.out(Scalar start, Scalar end, Scalar step=1, *, Tensor(a!) out) -> Tensor(a!)
  dispatch:
    CPU: range_cpu_out
    CUDA: range_cuda_out

- func: reciprocal(Tensor self) -> Tensor
  use_c10_dispatcher: full
  supports_named_tensor: True
  variants: function, method

- func: reciprocal_(Tensor(a!) self) -> Tensor(a!)
  supports_named_tensor: True
  variants: function, method
  dispatch:
    CPU: _reciprocal__cpu
    CUDA: _reciprocal__cuda

- func: reciprocal.out(Tensor self, *, Tensor(a!) out) -> Tensor(a!)
  supports_named_tensor: True
  dispatch:
    CPU: _reciprocal_out_cpu
    CUDA: _reciprocal_out_cuda

- func: neg(Tensor self) -> Tensor
  use_c10_dispatcher: full
  supports_named_tensor: True
  variants: function, method

- func: neg_(Tensor(a!) self) -> Tensor(a!)
  supports_named_tensor: True
  variants: function, method

- func: neg.out(Tensor self, *, Tensor(a!) out) -> Tensor(a!)
  supports_named_tensor: True
  dispatch:
    CPU: neg_out
    CUDA: neg_out

- func: repeat(Tensor self, int[] repeats) -> Tensor
  variants: method  # This is method-only to match the previous tensor API. In the future we could make this a function too.

- func: repeat_interleave.Tensor(Tensor repeats) -> Tensor
  use_c10_dispatcher: full
  variants: function
  dispatch:
    CPU: repeat_interleave_cpu
    CUDA: repeat_interleave_cuda

- func: repeat_interleave.self_Tensor(Tensor self, Tensor repeats, int? dim=None) -> Tensor
  use_c10_dispatcher: full
  variants: function, method

- func: repeat_interleave.self_int(Tensor self, int repeats, int? dim=None) -> Tensor
  use_c10_dispatcher: full
  variants: function, method

- func: reshape(Tensor self, int[] shape) -> Tensor
  variants: function, method
  device_guard: False
  supports_named_tensor: True

- func: _mkldnn_reshape(Tensor self, int[] shape) -> Tensor
  device_guard: False
  requires_tensor: True
  dispatch:
    MkldnnCPU: mkldnn_reshape

- func: reshape_as(Tensor self, Tensor other) -> Tensor
  use_c10_dispatcher: full
  variants: method
  device_guard: False

- func: round(Tensor self) -> Tensor
  use_c10_dispatcher: full
  supports_named_tensor: True
  variants: function, method

- func: round_(Tensor(a!) self) -> Tensor(a!)
  supports_named_tensor: True
  variants: function, method

- func: round.out(Tensor self, *, Tensor(a!) out) -> Tensor(a!)
  supports_named_tensor: True
  dispatch:
    CPU: round_out
    CUDA: round_out

- func: rrelu(Tensor self, Scalar lower=0.125, Scalar upper=0.3333333333333333, bool training=False, Generator? generator=None) -> Tensor

- func: rrelu_(Tensor(a!) self, Scalar lower=0.125, Scalar upper=0.3333333333333333, bool training=False, Generator? generator=None) -> Tensor(a!)

- func: relu(Tensor self) -> Tensor
  use_c10_dispatcher: full
  variants: function, method
  dispatch:
    CPU: relu
    CUDA: relu
    MkldnnCPU: mkldnn_relu
    QuantizedCPU: quantized_relu
  supports_named_tensor: True

- func: relu_(Tensor(a!) self) -> Tensor(a!)
  supports_named_tensor: True
  variants: function, method
  dispatch:
    CPU: relu_
    CUDA: relu_
    MkldnnCPU: mkldnn_relu_
    QuantizedCPU: quantized_relu_

- func: prelu(Tensor self, Tensor weight) -> Tensor
  use_c10_dispatcher: full
  variants: function, method
  dispatch:
    CPU: prelu_cpu
    CUDA: prelu_cuda

- func: prelu_backward(Tensor grad_output, Tensor self, Tensor weight) -> (Tensor, Tensor)
  variants: function, method
  dispatch:
    CPU: prelu_backward_cpu
    CUDA: prelu_backward_cuda

- func: gelu(Tensor self) -> Tensor
  use_c10_dispatcher: full
  python_module: nn
  dispatch:
    CPU: gelu_cpu
    CUDA: gelu_cuda

- func: gelu_backward(Tensor grad, Tensor self) -> Tensor
  use_c10_dispatcher: full
  python_module: nn
  dispatch:
    CPU: gelu_backward_cpu
    CUDA: gelu_backward_cuda

- func: hardshrink(Tensor self, Scalar lambd=0.5) -> Tensor
  use_c10_dispatcher: full
  variants: function, method
  dispatch:
    CPU: hardshrink_cpu
    CUDA: hardshrink_cuda

- func: hardshrink_backward(Tensor grad_out, Tensor self, Scalar lambd) -> Tensor
  use_c10_dispatcher: full
  variants: function, method
  dispatch:
    CPU: hardshrink_backward_cpu
    CUDA: hardshrink_backward_cuda

- func: rsqrt(Tensor self) -> Tensor
  use_c10_dispatcher: full
  supports_named_tensor: True
  variants: function, method

- func: rsqrt_(Tensor(a!) self) -> Tensor(a!)
  supports_named_tensor: True
  variants: function, method

- func: rsqrt.out(Tensor self, *, Tensor(a!) out) -> Tensor(a!)
  supports_named_tensor: True
  dispatch:
    CPU: rsqrt_out
    CUDA: rsqrt_out

- func: select.Dimname(Tensor(a) self, Dimname dim, int index) -> Tensor(a)
  variants: function, method
  device_guard: False
  supports_named_tensor: True

- func: select.int(Tensor(a) self, int dim, int index) -> Tensor(a)
  variants: function, method
  device_guard: False
  supports_named_tensor: True

- func: selu(Tensor self) -> Tensor
  use_c10_dispatcher: full

- func: selu_(Tensor(a!) self) -> Tensor(a!)

- func: celu(Tensor self, Scalar alpha=1.0) -> Tensor
  use_c10_dispatcher: full

- func: celu_(Tensor(a!) self, Scalar alpha=1.0) -> Tensor(a!)


- func: sigmoid(Tensor self) -> Tensor
  use_c10_dispatcher: full
  supports_named_tensor: True
  variants: function, method
  dispatch:
    CPU: sigmoid
    CUDA: sigmoid
    MkldnnCPU: mkldnn_sigmoid

- func: sigmoid_(Tensor(a!) self) -> Tensor(a!)
  supports_named_tensor: True
  variants: function, method
  dispatch:
    CPU: sigmoid_
    CUDA: sigmoid_
    MkldnnCPU: mkldnn_sigmoid_

- func: sigmoid.out(Tensor self, *, Tensor(a!) out) -> Tensor(a!)
  supports_named_tensor: True

- func: sin(Tensor self) -> Tensor
  use_c10_dispatcher: full
  supports_named_tensor: True
  variants: function, method

- func: sin_(Tensor(a!) self) -> Tensor(a!)
  supports_named_tensor: True
  variants: function, method

- func: sin.out(Tensor self, *, Tensor(a!) out) -> Tensor(a!)
  supports_named_tensor: True
  dispatch:
    CPU: sin_out
    CUDA: sin_out

- func: sinh(Tensor self) -> Tensor
  use_c10_dispatcher: full
  supports_named_tensor: True
  variants: function, method

- func: sinh_(Tensor(a!) self) -> Tensor(a!)
  supports_named_tensor: True
  variants: function, method

- func: sinh.out(Tensor self, *, Tensor(a!) out) -> Tensor(a!)
  supports_named_tensor: True

<<<<<<< HEAD
# Returns a copy of this `Variable` that is detached from its autograd graph
# and has a blank version. This method is OK to call if the `Variable` is a
# view.
=======
# Returns a copy of this `Variable` that is detached from its autograd graph.
# This method is OK to call if the `Variable` is a view.
#
>>>>>>> fa511a87
# NOTE: Previously, if we change the tensor metadata (e.g. sizes / strides /
# storage / storage_offset) of a tensor created from `detach()`, those metadata
# in the original tensor will also be updated. However, the new behavior is that
# those metadata changes to the detached tensor will not update the original tensor
# anymore, and in the `detach()` function we need to set `allow_tensor_metadata_change_`
# to false to make such changes explicitly illegal, in order to prevent users from
# changing metadata of the detached tensor and expecting the original tensor to also
# be updated.
- func: detach(Tensor self) -> Tensor
  use_c10_dispatcher: full
  supports_named_tensor: True
  variants: function, method

# Like `detach()`, but removes this `Variable` in-place. This method may
# only be called on non-view `Variable`s. You can use `is_view()` to check
# this. If this `Variable` is a view, throws an `std::runtime_error()`.
- func: detach_(Tensor(a!) self) -> Tensor(a!)
  supports_named_tensor: True
  variants: function, method

- func: size.int(Tensor self, int dim) -> int
  use_c10_dispatcher: full
  variants: function, method
  device_guard: False
  supports_named_tensor: True

- func: size.Dimname(Tensor self, Dimname dim) -> int
  variants: function, method
  device_guard: False
  supports_named_tensor: True

- func: slice.Tensor(Tensor(a) self, int dim=0, int start=0, int end=9223372036854775807, int step=1) -> Tensor(a)
  variants: function, method
  device_guard: False
  supports_named_tensor: True

- func: slogdet(Tensor self) -> (Tensor sign, Tensor logabsdet)
  variants: function, method

- func: smm(Tensor self, Tensor mat2) -> Tensor
  use_c10_dispatcher: full
  variants: function, method

# softmax allows positional dtype, unlike most operators, because kwonly is BC-breaking when loading jit models.
- func: softmax.int(Tensor self, int dim, ScalarType? dtype=None) -> Tensor
  variants: function, method
  supports_named_tensor: True

- func: softmax.Dimname(Tensor self, Dimname dim, *, ScalarType? dtype=None) -> Tensor
  variants: function, method
  supports_named_tensor: True

- func: _softmax(Tensor self, int dim, bool half_to_float) -> Tensor
  use_c10_dispatcher: full
  dispatch:
    CPU: softmax_cpu
    CUDA: softmax_cuda
    MkldnnCPU: mkldnn_softmax

- func: _softmax_backward_data(Tensor grad_output, Tensor output, int dim, Tensor self) -> Tensor
  use_c10_dispatcher: full
  dispatch:
    CPU: softmax_backward_cpu
    CUDA: softmax_backward_cuda

- func: split.Tensor(Tensor(a) self, int split_size, int dim=0) -> Tensor(a)[]
  variants: function, method
  device_guard: False
  supports_named_tensor: True

- func: split_with_sizes(Tensor self, int[] split_sizes, int dim=0) -> Tensor[]
  variants: function, method
  device_guard: False
  supports_named_tensor: True

- func: squeeze(Tensor(a) self) -> Tensor(a)
  supports_named_tensor: True
  variants: function, method
  device_guard: False

- func: squeeze.dim(Tensor(a) self, int dim) -> Tensor(a)
  supports_named_tensor: True
  variants: function, method
  device_guard: False

- func: squeeze.dimname(Tensor(a) self, Dimname dim) -> Tensor(a)
  supports_named_tensor: True
  variants: function, method
  device_guard: False

- func: squeeze_(Tensor(a!) self) -> Tensor(a!)
  variants: method
  device_guard: False

- func: squeeze_.dim(Tensor(a!) self, int dim) -> Tensor(a!)
  variants: method
  device_guard: False

- func: squeeze_.dimname(Tensor(a!) self, Dimname dim) -> Tensor(a!)
  variants: method
  device_guard: False

- func: sspaddmm(Tensor self, Tensor mat1, Tensor mat2, *, Scalar beta=1, Scalar alpha=1) -> Tensor
  use_c10_dispatcher: full
  variants: function, method

- func: sspaddmm.out(Tensor self, Tensor mat1, Tensor mat2, *, Scalar beta=1, Scalar alpha=1, Tensor(a!) out) -> Tensor(a!)
  dispatch:
    CPU: _sspaddmm_out_only_sparse
    CUDA: _sspaddmm_out_only_sparse_cuda
    SparseCPU: _sspaddmm_out_cpu
    SparseCUDA: _sspaddmm_out_cuda

- func: stack(Tensor[] tensors, int dim=0) -> Tensor

- func: stack.out(Tensor[] tensors, int dim=0, *, Tensor(a!) out) -> Tensor(a!)

# The signature is designed to be consistent with librosa except that it is
# missing the `pad_mode` and `center` arguments, which are taken care of at
# `torch.functional.py`. They shall be moved here once we have mapping between
# Python strings and C++ Enum in codegen.
- func: stft(Tensor self, int n_fft, int? hop_length=None, int? win_length=None, Tensor? window=None, bool normalized=False, bool onesided=True) -> Tensor
  variants: function, method

- func: stride.int(Tensor self, int dim) -> int
  use_c10_dispatcher: full
  variants: function, method
  device_guard: False
  supports_named_tensor: True

- func: stride.Dimname(Tensor self, Dimname dim) -> int
  variants: function, method
  device_guard: False
  supports_named_tensor: True

- func: sum(Tensor self, *, ScalarType? dtype=None) -> Tensor
  variants: function, method
  supports_named_tensor: True

- func: sum.dim_IntList(Tensor self, int[1] dim, bool keepdim=False, *, ScalarType? dtype=None) -> Tensor
  variants: function, method
  supports_named_tensor: True

- func: sum.dim_DimnameList(Tensor self, Dimname[1] dim, bool keepdim=False, *, ScalarType? dtype=None) -> Tensor
  variants: function, method
  supports_named_tensor: True

- func: sum.IntList_out(Tensor self, int[1] dim, bool keepdim=False, *, ScalarType? dtype=None, Tensor(a!) out) -> Tensor(a!)
  supports_named_tensor: True

- func: sum.DimnameList_out(Tensor self, Dimname[1] dim, bool keepdim=False, *, ScalarType? dtype=None, Tensor(a!) out) -> Tensor(a!)
  supports_named_tensor: True

- func: sum_to_size(Tensor self, int[] size) -> Tensor
  variants: method
  device_guard: False

- func: sqrt(Tensor self) -> Tensor
  use_c10_dispatcher: full
  supports_named_tensor: True
  variants: function, method

- func: sqrt_(Tensor(a!) self) -> Tensor(a!)
  supports_named_tensor: True
  variants: function, method

- func: sqrt.out(Tensor self, *, Tensor(a!) out) -> Tensor(a!)
  supports_named_tensor: True

- func: std(Tensor self, bool unbiased=True) -> Tensor
  use_c10_dispatcher: full
  variants: function, method
  supports_named_tensor: True

- func: std.dim(Tensor self, int[1] dim, bool unbiased=True, bool keepdim=False) -> Tensor
  variants: function, method
  supports_named_tensor: True

- func: std_mean(Tensor self, bool unbiased=True) -> (Tensor, Tensor)
  variants: function
  supports_named_tensor: True

- func: std_mean.dim(Tensor self, int[1] dim, bool unbiased=True, bool keepdim=False) -> (Tensor, Tensor)
  variants: function
  supports_named_tensor: True

- func: std_mean.names_dim(Tensor self, Dimname[1] dim, bool unbiased=True, bool keepdim=False) -> (Tensor, Tensor)
  variants: function
  supports_named_tensor: True

- func: std.out(Tensor self, int[1] dim, bool unbiased=True, bool keepdim=False, *, Tensor(a!) out) -> Tensor(a!)
  supports_named_tensor: True

- func: std.names_dim(Tensor self, Dimname[1] dim, bool unbiased=True, bool keepdim=False) -> Tensor
  variants: function, method
  supports_named_tensor: True

- func: std.names_out(Tensor self, Dimname[1] dim, bool unbiased=True, bool keepdim=False, *, Tensor(a!) out) -> Tensor(a!)
  supports_named_tensor: True

- func: prod(Tensor self, *, ScalarType? dtype=None) -> Tensor
  variants: function, method
  supports_named_tensor: True

- func: prod.dim_int(Tensor self, int dim, bool keepdim=False, *, ScalarType? dtype=None) -> Tensor
  variants: function, method
  supports_named_tensor: True

- func: prod.int_out(Tensor self, int dim, bool keepdim=False, *, ScalarType? dtype=None, Tensor(a!) out) -> Tensor(a!)
  supports_named_tensor: True

- func: prod.dim_Dimname(Tensor self, Dimname dim, bool keepdim=False, *, ScalarType? dtype=None) -> Tensor
  variants: function, method
  supports_named_tensor: True

- func: prod.Dimname_out(Tensor self, Dimname dim, bool keepdim=False, *, ScalarType? dtype=None, Tensor(a!) out) -> Tensor(a!)
  supports_named_tensor: True


- func: t(Tensor(a) self) -> Tensor(a)
  device_guard: False
  variants: function, method
  supports_named_tensor: True

- func: t_(Tensor(a!) self) -> Tensor(a!)
  device_guard: False
  variants: method

- func: tan(Tensor self) -> Tensor
  use_c10_dispatcher: full
  supports_named_tensor: True
  variants: function, method

- func: tan_(Tensor(a!) self) -> Tensor(a!)
  supports_named_tensor: True
  variants: function, method
  dispatch:
    CPU: _tan__cpu
    CUDA: _tan__cuda

- func: tan.out(Tensor self, *, Tensor(a!) out) -> Tensor(a!)
  supports_named_tensor: True
  dispatch:
    CPU: _tan_out_cpu
    CUDA: _tan_out_cuda

- func: tanh(Tensor self) -> Tensor
  use_c10_dispatcher: full
  supports_named_tensor: True
  variants: function, method

- func: tanh_(Tensor(a!) self) -> Tensor(a!)
  supports_named_tensor: True
  variants: function, method
  dispatch:
    CPU: _tanh__cpu
    CUDA: _tanh__cuda

- func: tanh.out(Tensor self, *, Tensor(a!) out) -> Tensor(a!)
  supports_named_tensor: True
  dispatch:
    CPU: _tanh_out_cpu
    CUDA: _tanh_out_cuda

- func: tensordot(Tensor self, Tensor other, int[] dims_self, int[] dims_other) -> Tensor
  variants: function

# TODO: namespace threshold in 'nn'
- func: threshold(Tensor self, Scalar threshold, Scalar value) -> Tensor
  use_c10_dispatcher: full
  variants: function
  supports_named_tensor: True

- func: threshold_(Tensor(a!) self, Scalar threshold, Scalar value) -> Tensor(a!)
  variants: function
  supports_named_tensor: True

- func: threshold.out(Tensor self, Scalar threshold, Scalar value, *, Tensor(a!) out) -> Tensor(a!)
  supports_named_tensor: True

- func: threshold_backward(Tensor grad_output, Tensor self, Scalar threshold) -> Tensor
  use_c10_dispatcher: full
  variants: function

- func: transpose.int(Tensor(a) self, int dim0, int dim1) -> Tensor(a)
  variants: function, method
  device_guard: False
  supports_named_tensor: True

- func: transpose.Dimname(Tensor(a) self, Dimname dim0, Dimname dim1) -> Tensor(a)
  variants: function, method
  device_guard: False
  supports_named_tensor: True

- func: _mkldnn_transpose(Tensor self, int dim0, int dim1) -> Tensor
  use_c10_dispatcher: full
  device_guard: False
  requires_tensor: True
  dispatch:
    MkldnnCPU: mkldnn_transpose

- func: transpose_(Tensor(a!) self, int dim0, int dim1) -> Tensor(a!)
  variants: method
  device_guard: False

- func: _mkldnn_transpose_(Tensor(a!) self, int dim0, int dim1) -> Tensor(a!)
  device_guard: False
  requires_tensor: True
  dispatch:
    MkldnnCPU: mkldnn_transpose_

- func: one_hot(Tensor self, int num_classes=-1) -> Tensor
  use_c10_dispatcher: full
  python_module: nn
  variants: function

- func: flip(Tensor self, int[] dims) -> Tensor
  variants: function, method
  dispatch:
    CPU: flip_cpu
    CUDA: flip_cuda

- func: roll(Tensor self, int[1] shifts, int[1] dims=[]) -> Tensor
  variants: function, method
  dispatch:
    CPU: roll_cpu
    CUDA: roll_cuda

# default int[] value [0,1] should not add space after comma, since native_parse.py uses ', ' to split args

- func: rot90(Tensor self, int k=1, int[] dims=[0,1]) -> Tensor
  variants: function, method

- func: trapz.x(Tensor y, Tensor x, *, int dim=-1) -> Tensor
  use_c10_dispatcher: full

- func: trapz.dx(Tensor y, *, float dx=1, int dim=-1) -> Tensor
  use_c10_dispatcher: full

- func: _trilinear(Tensor i1, Tensor i2, Tensor i3, int[] expand1, int[] expand2, int[] expand3, int[] sumdim, int unroll_dim=1) -> Tensor

- func: triplet_margin_loss(Tensor anchor, Tensor positive, Tensor negative, float margin=1.0, float p=2, float eps=1e-06, bool swap=False, int reduction=Mean) -> Tensor
  use_c10_dispatcher: full

- func: trunc(Tensor self) -> Tensor
  use_c10_dispatcher: full
  supports_named_tensor: True
  variants: function, method

- func: trunc_(Tensor(a!) self) -> Tensor(a!)
  supports_named_tensor: True
  variants: function, method

- func: trunc.out(Tensor self, *, Tensor(a!) out) -> Tensor(a!)
  supports_named_tensor: True
  dispatch:
    CPU: trunc_out
    CUDA: trunc_out

- func: type_as(Tensor self, Tensor other) -> Tensor
  use_c10_dispatcher: full
  variants: method

- func: _has_compatible_shallow_copy_type(Tensor self, Tensor from) -> bool
  use_c10_dispatcher: full
  variants: function

- func: _unique(Tensor self, bool sorted=True, bool return_inverse=False) -> (Tensor, Tensor)
  variants: function
  dispatch:
    CPU: _unique_cpu
    CUDA: _unique_cuda

- func: unique_dim(Tensor self, int dim, bool sorted=True, bool return_inverse=False, bool return_counts=False) -> (Tensor, Tensor, Tensor)
  variants: function
  dispatch:
    CPU: unique_dim_cpu
    CUDA: unique_dim_cuda

- func: unique_consecutive(Tensor self, bool return_inverse=False, bool return_counts=False, int? dim=None) -> (Tensor, Tensor, Tensor)
  variants: function
  dispatch:
    CPU: unique_consecutive_cpu
    CUDA: unique_consecutive_cuda

- func: unique_dim_consecutive(Tensor self, int dim, bool return_inverse=False, bool return_counts=False) -> (Tensor, Tensor, Tensor)
  variants: function
  dispatch:
    CPU: unique_dim_consecutive_cpu
    CUDA: unique_dim_consecutive_cuda

# _unique and _unique_dim are fragile and modifying them easily cause internal break
# the below operator is a temporary hack for adding return_counts support
# Please don't rely on these two operators, they will be removed soon

- func: _unique2(Tensor self, bool sorted=True, bool return_inverse=False, bool return_counts=False) -> (Tensor, Tensor, Tensor)
  variants: function
  dispatch:
    CPU: _unique2_cpu
    CUDA: _unique2_cuda

- func: _unsafe_view(Tensor self, int[] size) -> Tensor

- func: unsqueeze(Tensor(a) self, int dim) -> Tensor(a)
  variants: function, method
  device_guard: False

- func: unsqueeze_(Tensor(a!) self, int dim) -> Tensor(a!)
  variants: method
  device_guard: False

- func: var(Tensor self, bool unbiased=True) -> Tensor
  use_c10_dispatcher: full
  variants: function, method
  supports_named_tensor: True

- func: var.dim(Tensor self, int[1] dim, bool unbiased=True, bool keepdim=False) -> Tensor
  variants: function, method
  supports_named_tensor: True

- func: var.out(Tensor self, int[1] dim, bool unbiased=True, bool keepdim=False, *, Tensor(a!) out) -> Tensor(a!)
  supports_named_tensor: True

- func: var.names_dim(Tensor self, Dimname[1] dim, bool unbiased=True, bool keepdim=False) -> Tensor
  variants: function, method
  supports_named_tensor: True

- func: var.names_out(Tensor self, Dimname[1] dim, bool unbiased=True, bool keepdim=False, *, Tensor(a!) out) -> Tensor(a!)
  supports_named_tensor: True

- func: var_mean(Tensor self, bool unbiased=True) -> (Tensor, Tensor)
  variants: function
  supports_named_tensor: True

- func: var_mean.dim(Tensor self, int[1] dim, bool unbiased=True, bool keepdim=False) -> (Tensor, Tensor)
  variants: function
  supports_named_tensor: True

- func: var_mean.names_dim(Tensor self, Dimname[1] dim, bool unbiased=True, bool keepdim=False) -> (Tensor, Tensor)
  variants: function
  supports_named_tensor: True

- func: view_as(Tensor self, Tensor other) -> Tensor
  use_c10_dispatcher: full
  variants: method
  device_guard: False

# we define both of these because 'where' does the broadcast and '_s_where' doesn't;
# this allows us to implicitly calculate the broadcast derivative, while only dealing with the
# _s_where derivative.
- func: where.self(Tensor condition, Tensor self, Tensor other) -> Tensor
  use_c10_dispatcher: full
  variants: function, method

- func: where(Tensor condition) -> Tensor[]
  variants: function

- func: _s_where(Tensor condition, Tensor self, Tensor other) -> Tensor
  use_c10_dispatcher: full
  variants: function
  dispatch:
    CPU: _s_where_cpu
    CUDA: _s_where_cuda

- func: norm_except_dim(Tensor v, int pow=2, int dim=0) -> Tensor
  variants: function

# VariableType::_weight_norm does not want to be given a gap in the autograd graph,
# so we don't define "dispatch" variants for it.
- func: _weight_norm(Tensor v, Tensor g, int dim=0) -> Tensor
  use_c10_dispatcher: full
  variants: function

- func: _weight_norm_cuda_interface(Tensor v, Tensor g, int dim=0) -> (Tensor, Tensor)
  variants: function
  dispatch:
    CUDA: weight_norm_cuda

- func: _weight_norm_cuda_interface_backward(Tensor grad_w, Tensor saved_v, Tensor saved_g, Tensor saved_norms, int dim) -> (Tensor, Tensor)
  variants: function
  dispatch:
    CUDA: weight_norm_cuda_backward

- func: _weight_norm_differentiable_backward(Tensor grad_w, Tensor saved_v, Tensor saved_g, Tensor saved_norms, int dim) -> (Tensor, Tensor)
  variants: function

- func: zeros.names(int[] size, *, Dimname[]? names, ScalarType? dtype=None, Layout? layout=None, Device? device=None, bool? pin_memory=None) -> Tensor
  device_guard: False

- func: zeros(int[] size, *, ScalarType? dtype=None, Layout? layout=None, Device? device=None, bool? pin_memory=None) -> Tensor

- func: zeros.out(int[] size, *, Tensor(a!) out) -> Tensor(a!)

- func: zeros_like(Tensor self, *, MemoryFormat? memory_format=None) -> Tensor
  supports_named_tensor: True

- func: zeros_like.dtype(Tensor self, *, ScalarType dtype, Layout layout, Device device, bool pin_memory=False, MemoryFormat? memory_format=None) -> Tensor
  supports_named_tensor: True

- func: _standard_gamma_grad(Tensor self, Tensor output) -> Tensor
  use_c10_dispatcher: full
  variants: function
  dispatch:
    CPU: _standard_gamma_grad_cpu
    CUDA: _standard_gamma_grad_cuda

- func: _standard_gamma(Tensor self, Generator? generator=None) -> Tensor
  variants: function
  dispatch:
    CPU: _s_gamma_cpu
    CUDA: _s_gamma_cuda

- func: _dirichlet_grad(Tensor x, Tensor alpha, Tensor total) -> Tensor
  use_c10_dispatcher: full
  dispatch:
    CPU: _dirichlet_grad_cpu
    CUDA: _dirichlet_grad_cuda

- func: _sample_dirichlet(Tensor self, Generator? generator=None) -> Tensor
  variants: function
  dispatch:
    CPU: _s_dirichlet_cpu
    CUDA: _s_dirichlet_cuda

- func: poisson(Tensor self, Generator? generator=None) -> Tensor
  dispatch:
    CPU: _s_poisson_cpu
    CUDA: _s_poisson_cuda

# When more variants get ported to native, this dispatch will get more
# complicated

- func: native_norm(Tensor self, Scalar p=2) -> Tensor
  use_c10_dispatcher: full
  dispatch:
    SparseCPU: norm_sparse
    SparseCUDA: norm_sparse

# TODO: reduce signatures down to one when optional args is available
- func: _sparse_sum(Tensor self) -> Tensor
  use_c10_dispatcher: full

- func: _sparse_sum.dtype(Tensor self, *, ScalarType dtype) -> Tensor

- func: _sparse_sum.dim(Tensor self, int[1] dim) -> Tensor

- func: _sparse_sum.dim_dtype(Tensor self, int[1] dim, *, ScalarType dtype) -> Tensor

- func: _sparse_sum_backward(Tensor grad, Tensor self, int[] dim) -> Tensor
  dispatch:
      SparseCPU: _sparse_sum_backward_cpu
      SparseCUDA: _sparse_sum_backward_cuda

- func: norm.ScalarOpt_dtype(Tensor self, Scalar? p, *, ScalarType dtype) -> Tensor
  variants: function, method

- func: norm.Scalar(Tensor self, Scalar p=2) -> Tensor
  use_c10_dispatcher: full
  variants: function, method

- func: norm.ScalarOpt_dim_dtype(Tensor self, Scalar? p, int[1] dim, bool keepdim, *, ScalarType dtype) -> Tensor
  variants: function, method

- func: norm.ScalarOpt_dim(Tensor self, Scalar? p, int[1] dim, bool keepdim=False) -> Tensor
  variants: function, method

- func: norm.dtype_out(Tensor self, Scalar? p, int[1] dim, bool keepdim, *, ScalarType dtype, Tensor(a!) out) -> Tensor(a!)

- func: norm.out(Tensor self, Scalar? p, int[1] dim, bool keepdim=False, *, Tensor(a!) out) -> Tensor(a!)

- func: norm.names_ScalarOpt_dim_dtype(Tensor self, Scalar? p, Dimname[1] dim, bool keepdim, *, ScalarType dtype) -> Tensor
  variants: function, method

- func: norm.names_ScalarOpt_dim(Tensor self, Scalar? p, Dimname[1] dim, bool keepdim=False) -> Tensor
  variants: function, method

- func: norm.names_dtype_out(Tensor self, Scalar? p, Dimname[1] dim, bool keepdim, *, ScalarType dtype, Tensor(a!) out) -> Tensor(a!)

- func: norm.names_out(Tensor self, Scalar? p, Dimname[1] dim, bool keepdim=False, *, Tensor(a!) out) -> Tensor(a!)

- func: frobenius_norm(Tensor self) -> Tensor
  use_c10_dispatcher: full
  variants: function

- func: frobenius_norm.dim(Tensor self, int[1] dim, bool keepdim=False) -> Tensor
  variants: function

- func: frobenius_norm.out(Tensor self, int[1] dim, bool keepdim=False, *, Tensor(a!) out) -> Tensor(a!)
  variants: function

- func: nuclear_norm(Tensor self, bool keepdim=False) -> Tensor
  use_c10_dispatcher: full
  variants: function

- func: nuclear_norm.out(Tensor self, bool keepdim=False, *, Tensor(a!) out) -> Tensor(a!)
  variants: function

- func: nuclear_norm.dim(Tensor self, int[2] dim, bool keepdim=False) -> Tensor
  variants: function

- func: nuclear_norm.dim_out(Tensor self, int[2] dim, bool keepdim=False, *, Tensor(a!) out) -> Tensor(a!)
  variants: function

- func: clone(Tensor self, *, MemoryFormat? memory_format=None) -> Tensor
  variants: function, method
  dispatch:
    CPU: clone
    CUDA: clone
    SparseCPU: clone_sparse
    SparseCUDA: clone_sparse
    MkldnnCPU: mkldnn_clone
    QuantizedCPU: quantized_clone
  supports_named_tensor: True

- func: resize_as_(Tensor(a!) self, Tensor the_template) -> Tensor(a!)
  supports_named_tensor: True
  variants: function, method

- func: pow.Tensor_Scalar_out(Tensor self, Scalar exponent, *, Tensor(a!) out) -> Tensor(a!)
  supports_named_tensor: True
  dispatch:
    CPU: pow_out
    CUDA: pow_out
    SparseCPU: pow_out_sparse_scalar
    SparseCUDA: pow_out_sparse_scalar

- func: pow.Tensor_Scalar(Tensor self, Scalar exponent) -> Tensor
  use_c10_dispatcher: full
  variants: function, method
  supports_named_tensor: True
  dispatch:
    CPU: pow
    CUDA: pow
    SparseCPU: pow_sparse_scalar
    SparseCUDA: pow_sparse_scalar

- func: zero_(Tensor(a!) self) -> Tensor(a!)
  supports_named_tensor: True
  variants: method, function
  dispatch:
    CPU: zero_
    CUDA: zero_
    SparseCPU: zero_sparse_
    SparseCUDA: zero_sparse_
    MkldnnCPU: mkldnn_zero_

- func: sub.out(Tensor self, Tensor other, *, Scalar alpha=1, Tensor(a!) out) -> Tensor(a!)
  dispatch:
    CPU: sub_out
    CUDA: sub_out
    SparseCPU: sub_out_sparse
    SparseCUDA: sub_out_sparse
  supports_named_tensor: True

- func: sub.Tensor(Tensor self, Tensor other, *, Scalar alpha=1) -> Tensor
  use_c10_dispatcher: full
  variants: function, method
  dispatch:
    CPU: sub
    CUDA: sub
    SparseCPU: sub_sparse
    SparseCUDA: sub_sparse
  supports_named_tensor: True

- func: sub_.Tensor(Tensor(a!) self, Tensor other, *, Scalar alpha=1) -> Tensor(a!)
  variants: method
  dispatch:
    CPU: sub_
    CUDA: sub_
    SparseCPU: sub_sparse_
    SparseCUDA: sub_sparse_
  supports_named_tensor: True

# For C++ only, until we have conversion from C++ numbers to Tensor
- func: sub.Scalar(Tensor self, Scalar other, Scalar alpha=1) -> Tensor
  use_c10_dispatcher: full
  variants: function, method
  supports_named_tensor: True

- func: sub_.Scalar(Tensor(a!) self, Scalar other, Scalar alpha=1) -> Tensor(a!)
  variants: method
  supports_named_tensor: True

- func: rsub.Tensor(Tensor self, Tensor other, *, Scalar alpha=1) -> Tensor
  use_c10_dispatcher: full
  variants: function
  supports_named_tensor: True

# For C++ only, until we have conversion from C++ numbers to Tensor
- func: rsub.Scalar(Tensor self, Scalar other, Scalar alpha=1) -> Tensor
  use_c10_dispatcher: full
  variants: function
  supports_named_tensor: True

# Functionally the same as addmm, but we give it a different derivative formula
# that doesn't propagate gradients to non-present entries on sparse.
- func: _sparse_addmm(Tensor self, Tensor sparse, Tensor dense, *, Scalar beta=1, Scalar alpha=1) -> Tensor
  use_c10_dispatcher: full
  named_guard: False

- func: addmm.out(Tensor self, Tensor mat1, Tensor mat2, *, Scalar beta=1, Scalar alpha=1, Tensor(a!) out) -> Tensor(a!)
  dispatch:
    CPU: legacy::cpu::_th_addmm_out
    CUDA: legacy::cuda::_th_addmm_out
    SparseCPU: addmm_out_sparse_dense_cpu
    SparseCUDA: addmm_out_sparse_dense_cuda
  supports_named_tensor: True

- func: addmm(Tensor self, Tensor mat1, Tensor mat2, *, Scalar beta=1, Scalar alpha=1) -> Tensor
  use_c10_dispatcher: full
  variants: function, method
  dispatch:
    CPU: legacy::cpu::_th_addmm
    CUDA: legacy::cuda::_th_addmm
    SparseCPU: addmm_sparse_dense_cpu
    SparseCUDA: addmm_sparse_dense_cuda
  supports_named_tensor: True

- func: addmm_(Tensor(a!) self, Tensor mat1, Tensor mat2, *, Scalar beta=1, Scalar alpha=1) -> Tensor(a!)
  variants: method
  dispatch:
    CPU: legacy::cpu::_th_addmm_
    CUDA: legacy::cuda::_th_addmm_
    # Warning!  For whatever reason, the inplace sparse addmm is NON
    # broadcasting
    SparseCPU: s_addmm_sparse_dense_cpu_
    SparseCUDA: s_addmm_sparse_dense_cuda_
  supports_named_tensor: True


# NOTE [ Sparse: autograd and API ]
#
#
# Sparse Tensor Constructors
# ~~~~~~~~~~~~~~~~~~~~~~~~~~
#
# The API entry points to sparse tensor construction should be
# `sparse_coo tensor` and `_sparse_coo_tensor_unsafe`. Depending on whether the
# indices and values tensors are given, they eventually dispatch to either
# `sparse_coo_tensor_with_dims` or `sparse_coo_tensor_with_dims_and_tensors`.
#
# The autograd support for ctor is implement on `sparse_coo_tensor_with_dims_and_tensors`.
#
# The API methods `sparse_coo tensor` and `_sparse_coo_tensor_unsafe`
# **must not** have specific type dispatches because otherwise codegen will
# consider them as abstract methods (see Note [Abstract ATen methods]), dispatch
# using **Tensor** type, and thus lose autograd tracking on the actual method
# they dispatch to, e.g., `sparse_coo_tensor_with_dims_and_tensors`.
#
# The actual ctors `sparse_coo_tensor_with_dims` and `sparse_coo_tensor_with_dims_and_tensors`,
# on the other hand, need to create `SparseTensorImpl` and know nothing about
# how `VariableType`s work. So they need to be dispatched using Tensor types.
# We thus put `requires_tensor=True` to ensure that `VariableType` will unwrap
# the given variables and call with the Tensor type.
#
#
# Sparse Methods API Design
# ~~~~~~~~~~~~~~~~~~~~~~~~~
#
# Goals: 1. Flexible API for users to write custom sparse ops
#        2. ctor and member accessor with autograd support
#
# To achieve 1, we need to provide a set of *dangerous* APIs (dangerous in the
# sense that misusing them will break sparse tensor invariant and may out in
# unexpected behavior, e.g., crash). These methods are all prefixed with
# underscore "_" to indicate that they should be used with care. We provide:
#
#   + `_indices()`: returns the *raw* indices within the sparse tensor (not just
#                   sharing storage). Any inplace operation will change the
#                   actual indices, including t_, set_, as_strided_, resize_,
#                   etc.
#   + `_values()`: returns the *raw* values within the sparse tensor. Similar
#                  semantics as `_indices()`
#   + `_nnz()`: returns the number of non-zero entries. This will always be
#               determined by the shapes of indices and values.
#   + `_coalesced_(bool)`: inplace sets whether the tensor is coalesced, and
#                          returns itself.
#
# These methods are very useful in writing new operations, e.g., a custom
# autograd Function.
#
# We also provide other public *safe* APIs:
#   + `indices()`: returns a **view** of the indices tensor if the sparse tensor
#                  is **coalesced**.
#   + `values()`: returns a **view** of the values tensor if the containing
#                 sparse tensor is **coalesced**.
#   + `sparse_dim()`: number of sparse dimensions
#   + `dense_dim()`: number of dense dimensions
#   + `is_coalesced()`: whether the sparse tensor is coalesced
#
# `_indices()` and `_values()` should returns the raw indices and values dense
# tensors within a sparse tensor. They can be quite unsafe with inplace
# operations like `t_()`, and exposes uncoalesced indices and values. The public
# recommended API is `indices()` and `values()`, both of which first check that
# the tensor is coalesced and return views on those tensors.
#
#
# Autograd Support
# ~~~~~~~~~~~~~~~~
#
# Autograd is supported on `values()` and sparse tensor ctor with indices and
# values tensors. E.g., `torch.sparse_coo_tensor(i, v).values().sum()` is
# differentiable w.r.t. `v`.
#
# NB: The `values()` and `_values()` operators are special in that they are
# layout-aware, i.e., the output depends not just on the data it represents, but
# also on the input layout details (in this case, the `indices` tensor). See
# NOTE [ as_strided Backward and layout-aware/agnostic autograd ] in Functions.cpp
# for discussion on layout-aware vs layout-agnostic autograd. Since PyTorch ops
# operate in the layout-agnostic mode, similar to `as_strided`, backward of
# these two operators need to consider them in a layout-agnostic way:
#   + `values()`:
#     Input is coalesced.
#     We just pretend having `input.indices()` as an additional argument
#     `input_indices`, then forward is similar to
#     `input.to(kStrided).index_select(input_indices)` regardless of the layout.
#     Note that `values()` normally is layout-aware even if we constrain
#     ourselves on sparse inputs since it may include all zeros values entries
#     as "present" entries.
#   + `_values()`:
#     Input may be uncoalesced.
#     It is not straightforward to construct a layout-agnostic version because
#     duplicate indices entries may exist and additional parameterization is
#     needed to distribute the value into different values entries. Furthermore,
#     this op is intended to provide ways to write custom sparse ops, rather
#     than being used in autograd graph, so it is marked as *non-differentiable*
#     in derivatives.yaml.
#
# Before reading the following, see NOTE [ Autograd Variable Views ] in
# variable.h for details on views that are tracked by autograd, and views that
# are not.
#
# Moreover, these methods return tensors that share storage with inputs, so we
# mark these methods as view ops to support autograd history tracking.
# The sparse tensor ctor output should technically be view of both input indices
# and values tensors, but currently we only support setting as view of a single
# Variable, so it is only view of the values tensor.
# TODO: clone indices in sparse tensor ctor.
#
# For other methods that return outputs that share storage with inputs, i.e.,
# `indices()` and `_indices()`. We mark their outputs as non-differentiable, so
# the view relation is not tracked by autograd, but the version counter is still
# shared. In other words, their outputs are non-differentiable views of the
# sparse tensor.


# FIXME: would be nicer if TensorOptions was optional based; not adding default arguments for options given
# the default would never make sense.
- func: sparse_coo_tensor.size(int[] size, *, ScalarType dtype, Layout layout, Device device, bool pin_memory=False) -> Tensor

- func: sparse_coo_tensor.indices(Tensor indices, Tensor values, *, ScalarType? dtype=None, Layout? layout=None, Device? device=None, bool? pin_memory=None) -> Tensor

- func: sparse_coo_tensor.indices_size(Tensor indices, Tensor values, int[] size, *, ScalarType? dtype=None, Layout? layout=None, Device? device=None, bool? pin_memory=None) -> Tensor

- func: _sparse_coo_tensor_unsafe(Tensor indices, Tensor values, int[] size, *, ScalarType? dtype=None, Layout? layout=None, Device? device=None, bool? pin_memory=None) -> Tensor

- func: _sparse_coo_tensor_with_dims(int sparse_dim, int dense_dim, int[] size, *, ScalarType dtype, Layout layout, Device device, bool pin_memory=False) -> Tensor
  dispatch:
    SparseCPU: new_with_dims_sparse
    SparseCUDA: new_with_dims_sparse
  requires_tensor: True

- func: _sparse_coo_tensor_with_dims_and_tensors(int sparse_dim, int dense_dim, int[] size, Tensor indices, Tensor values, *, ScalarType dtype, Layout layout, Device device, bool pin_memory=False) -> Tensor
  dispatch:
    SparseCPU: new_with_dims_and_tensor_sparse
    SparseCUDA: new_with_dims_and_tensor_sparse
  requires_tensor: True

- func: sparse_resize_(Tensor(a!) self, int[] size, int sparse_dim, int dense_dim) -> Tensor(a!)
  variants: method
  dispatch:
    SparseCPU: sparse_resize_
    SparseCUDA: sparse_resize_
  requires_tensor: True

- func: sparse_resize_and_clear_(Tensor(a!) self, int[] size, int sparse_dim, int dense_dim) -> Tensor(a!)
  variants: method
  dispatch:
    SparseCPU: sparse_resize_and_clear_
    SparseCUDA: sparse_resize_and_clear_
  requires_tensor: True


- func: sparse_mask(Tensor self, Tensor mask) -> Tensor
  use_c10_dispatcher: full
  variants: method
  dispatch:
    SparseCPU: sparse_mask_cpu
    SparseCUDA: sparse_mask_cuda
  requires_tensor: True


- func: to_dense(Tensor self) -> Tensor
  use_c10_dispatcher: full
  variants: method
  dispatch:
    SparseCPU: sparse_to_dense
    SparseCUDA: sparse_to_dense
    MkldnnCPU: mkldnn_to_dense
  requires_tensor: True

- func: to_dense_backward(Tensor grad, Tensor input) -> Tensor
  use_c10_dispatcher: full

- func: sparse_dim(Tensor self) -> int
  use_c10_dispatcher: full
  variants: method
  dispatch:
    SparseCPU: sparse_dim_sparse
    SparseCUDA: sparse_dim_sparse
  requires_tensor: True
  device_guard: False

# legacy method
- func: _dimI(Tensor self) -> int
  use_c10_dispatcher: full
  variants: method
  dispatch:
    SparseCPU: sparse_dim_sparse
    SparseCUDA: sparse_dim_sparse
  requires_tensor: True
  device_guard: False


- func: dense_dim(Tensor self) -> int
  use_c10_dispatcher: full
  variants: method
  dispatch:
    SparseCPU: dense_dim_sparse
    SparseCUDA: dense_dim_sparse
  requires_tensor: True
  device_guard: False

# legacy method
- func: _dimV(Tensor self) -> int
  use_c10_dispatcher: full
  variants: method
  dispatch:
    SparseCPU: dense_dim_sparse
    SparseCUDA: dense_dim_sparse
  requires_tensor: True
  device_guard: False


- func: _nnz(Tensor self) -> int
  use_c10_dispatcher: full
  variants: method
  dispatch:
    SparseCPU: _nnz_sparse
    SparseCUDA: _nnz_sparse
  requires_tensor: True
  device_guard: False


- func: coalesce(Tensor self) -> Tensor
  use_c10_dispatcher: full
  variants: method
  dispatch:
    SparseCPU: coalesce_sparse_cpu
    SparseCUDA: coalesce_sparse_cuda
  requires_tensor: True


- func: is_coalesced(Tensor self) -> bool
  use_c10_dispatcher: full
  variants: method
  dispatch:
    SparseCPU: is_coalesced_sparse
    SparseCUDA: is_coalesced_sparse
  requires_tensor: True
  device_guard: False
  supports_named_tensor: True


- func: _indices(Tensor(a) self) -> Tensor(a)
  variants: method
  dispatch:
    SparseCPU: _indices_sparse
    SparseCUDA: _indices_sparse
  requires_tensor: True
  device_guard: False

- func: _values(Tensor(a) self) -> Tensor(a)
  variants: method
  dispatch:
    SparseCPU: _values_sparse
    SparseCUDA: _values_sparse
  requires_tensor: True
  device_guard: False

# This method doesn't do any check but only directly sets the flag. So it can be
# a bit unsafe. Similar to _indices and _values, this is useful for implementing
# custom sparse operations in Python/C++ extension.
- func: _coalesced_(Tensor(a!) self, bool coalesced) -> Tensor(a!)
  variants: method
  dispatch:
    SparseCPU: _coalesced_sparse_
    SparseCUDA: _coalesced_sparse_
  requires_tensor: True
  device_guard: False

- func: indices(Tensor(a) self) -> Tensor(a)
  variants: method
  dispatch:
    SparseCPU: indices_sparse
    SparseCUDA: indices_sparse
  requires_tensor: True
  device_guard: False

- func: values(Tensor(a) self) -> Tensor(a)
  variants: method
  dispatch:
    SparseCPU: values_sparse
    SparseCUDA: values_sparse
  requires_tensor: True
  device_guard: False


- func: hspmm.out(Tensor mat1, Tensor mat2, *, Tensor(a!) out) -> Tensor(a!)
  dispatch:
    SparseCPU: hspmm_out_sparse_cpu
    SparseCUDA: hspmm_out_sparse_cuda
  requires_tensor: True

- func: hspmm(Tensor mat1, Tensor mat2) -> Tensor
  use_c10_dispatcher: full
  dispatch:
    SparseCPU: hspmm_sparse_cpu
    SparseCUDA: hspmm_sparse_cuda
  requires_tensor: True

- func: copy_sparse_to_sparse_(Tensor(a!) self, Tensor src, bool non_blocking=False) -> Tensor(a!)
  variants: function
  dispatch:
    SparseCPU: copy_sparse_
    SparseCUDA: copy_sparse_
  requires_tensor: True

- func: unbind.int(Tensor(a) self, int dim=0) -> Tensor(a)[]
  variants: function, method
  supports_named_tensor: True

- func: unbind.Dimname(Tensor(a) self, Dimname dim) -> Tensor(a)[]
  variants: function, method
  supports_named_tensor: True

- func: to_sparse.sparse_dim(Tensor self, int sparse_dim) -> Tensor
  use_c10_dispatcher: full
  variants: method
  dispatch:
    CPU: dense_to_sparse
    CUDA: dense_to_sparse

- func: to_sparse(Tensor self) -> Tensor
  use_c10_dispatcher: full
  variants: method
  dispatch:
    CPU: dense_to_sparse
    CUDA: dense_to_sparse

- func: to_mkldnn(Tensor self) -> Tensor
  use_c10_dispatcher: full
  variants: method
  dispatch:
    CPU: dense_to_mkldnn

- func: mkldnn_reorder_conv2d_weight(Tensor self, int[2] padding=0, int[2] stride=1, int[2] dilation=1, int groups=1) -> Tensor
  variants: function
  python_module: nn
  dispatch:
    MkldnnCPU: mkldnn_reorder_conv2d_weight

- func: to_mkldnn_backward(Tensor grad, Tensor input) -> Tensor
  use_c10_dispatcher: full

- func: quantize_per_tensor(Tensor self, float scale, int zero_point, ScalarType dtype) -> Tensor
  variants: function
  dispatch:
    CPU: quantize_per_tensor_cpu

- func: quantize_per_channel(Tensor self, Tensor scales, Tensor zero_points, int axis, ScalarType dtype) -> Tensor
  variants: function
  dispatch:
    CPU: quantize_per_channel_cpu

- func: dequantize(Tensor self) -> Tensor
  use_c10_dispatcher: full
  variants: function, method
  dispatch:
    QuantizedCPU: dequantize_quant

- func: q_scale(Tensor self) -> float
  use_c10_dispatcher: full
  variants: function, method
  dispatch:
    QuantizedCPU: q_scale_quant

- func: q_zero_point(Tensor self) -> int
  use_c10_dispatcher: full
  variants: function, method
  dispatch:
    QuantizedCPU: q_zero_point_quant

- func: q_per_channel_scales(Tensor self) -> Tensor
  variants: function, method
  dispatch:
    QuantizedCPU: q_per_channel_scales_quant

- func: q_per_channel_zero_points(Tensor self) -> Tensor
  variants: function, method
  dispatch:
    QuantizedCPU: q_per_channel_zero_points_quant

- func: q_per_channel_axis(Tensor self) -> int
  variants: function, method
  dispatch:
    QuantizedCPU: q_per_channel_axis_quant

- func: int_repr(Tensor self) -> Tensor
  use_c10_dispatcher: full
  variants: function, method
  dispatch:
    QuantizedCPU: int_repr_quant

- func: _make_per_tensor_quantized_tensor(Tensor self, float scale, int zero_point) -> Tensor
  use_c10_dispatcher: full
  dispatch:
    CPU: make_per_tensor_quantized_tensor_cpu

- func: _make_per_channel_quantized_tensor(Tensor self, Tensor scale, Tensor zero_point, int axis) -> Tensor
  dispatch:
    CPU: make_per_channel_quantized_tensor_cpu

- func: qscheme(Tensor self) -> QScheme
  variants: method
  dispatch:
    QuantizedCPU: qscheme_quant

- func: fake_quantize_per_tensor_affine(Tensor self, float scale, int zero_point, int quant_min, int quant_max) -> Tensor
  use_c10_dispatcher: full
  variants: function
  dispatch:
    CPU: fake_quantize_per_tensor_affine_cpu
    CUDA: fake_quantize_per_tensor_affine_cuda

- func: fake_quantize_per_tensor_affine_backward(Tensor grad, Tensor self, float scale, int zero_point, int quant_min, int quant_max) -> Tensor
  use_c10_dispatcher: full
  variants: function
  dispatch:
    CPU: fake_quantize_per_tensor_affine_backward_cpu
    CUDA: fake_quantize_per_tensor_affine_backward_cuda

- func: fake_quantize_per_channel_affine(Tensor self, Tensor scale, Tensor zero_point, int axis, int quant_min, int quant_max) -> Tensor
  variants: function
  dispatch:
    CPU: fake_quantize_per_channel_affine_cpu
    CUDA: fake_quantize_per_channel_affine_cuda

- func: fake_quantize_per_channel_affine_backward(Tensor grad, Tensor self, Tensor scale, Tensor zero_point, int axis, int quant_min, int quant_max) -> Tensor
  variants: function
  dispatch:
    CPU: fake_quantize_per_channel_affine_backward_cpu
    CUDA: fake_quantize_per_channel_affine_backward_cuda
# to(Device) must not exist because all constructors of Device also works for
# TensorOptions. Otherwise, an ambiguity error is thrown.
# See NOTE [ TensorOptions Constructors ].
- func: to.dtype_layout(Tensor self, *, ScalarType dtype, Layout layout, Device device, bool pin_memory=False, bool non_blocking=False, bool copy=False, MemoryFormat? memory_format=None) -> Tensor
  variants: method
  device_guard: False
  supports_named_tensor: True

- func: to.device(Tensor self, Device device, ScalarType dtype, bool non_blocking=False, bool copy=False, MemoryFormat? memory_format=None) -> Tensor
  variants: method
  device_guard: False
  supports_named_tensor: True

- func: to.dtype(Tensor self, ScalarType dtype, bool non_blocking=False, bool copy=False, MemoryFormat? memory_format=None) -> Tensor
  variants: method
  device_guard: False
  supports_named_tensor: True

- func: to.other(Tensor self, Tensor other, bool non_blocking=False, bool copy=False, MemoryFormat? memory_format=None) -> Tensor
  variants: method
  device_guard: False

- func: meshgrid(Tensor[] tensors) -> Tensor[]

- func: cartesian_prod(Tensor[] tensors) -> Tensor
  variants: function

- func: combinations(Tensor self, int r=2, bool with_replacement=False) -> Tensor
  use_c10_dispatcher: full
  variants: function

- func: item(Tensor self) -> Scalar
  use_c10_dispatcher: full
  variants: method
  supports_named_tensor: True

- func: result_type.Tensor(Tensor tensor, Tensor other) -> ScalarType
  variants: function

- func: result_type.Scalar(Tensor tensor, Scalar other) -> ScalarType
  variants: function

- func: result_type.Scalar_Tensor(Scalar scalar, Tensor tensor) -> ScalarType
  variants: function

- func: result_type.Scalar_Scalar(Scalar scalar1, Scalar scalar2) -> ScalarType

- func: can_cast(ScalarType from, ScalarType to) -> bool
  variants: function

- func: promote_types(ScalarType type1, ScalarType type2) -> ScalarType
  variants: function

# NB: Does NOT check precondition that numel == 1
- func: _local_scalar_dense(Tensor self) -> Scalar
  use_c10_dispatcher: full
  dispatch:
    CPU: _local_scalar_dense_cpu
    CUDA: _local_scalar_dense_cuda
  variants: function
  supports_named_tensor: True

# Fused RNN kernels
- func: _thnn_fused_lstm_cell(Tensor input_gates, Tensor hidden_gates, Tensor cx, Tensor? input_bias=None, Tensor? hidden_bias=None) -> (Tensor, Tensor, Tensor)
  dispatch:
    CUDA: _thnn_fused_lstm_cell_cuda

- func: _thnn_fused_lstm_cell_backward(Tensor? grad_hy, Tensor? grad_cy, Tensor cx, Tensor cy, Tensor workspace, bool has_bias) -> (Tensor, Tensor, Tensor, Tensor, Tensor)
  dispatch:
    CUDA: _thnn_fused_lstm_cell_backward_cuda

- func: _thnn_differentiable_lstm_cell_backward(Tensor? grad_hy, Tensor? grad_cy, Tensor input_gates, Tensor hidden_gates, Tensor? input_bias, Tensor? hidden_bias, Tensor cx, Tensor cy) -> (Tensor, Tensor, Tensor, Tensor, Tensor)

- func: _thnn_fused_gru_cell(Tensor input_gates, Tensor hidden_gates, Tensor hx, Tensor? input_bias=None, Tensor? hidden_bias=None) -> (Tensor, Tensor)
  dispatch:
    CUDA: _thnn_fused_gru_cell_cuda

- func: _thnn_fused_gru_cell_backward(Tensor grad_hy, Tensor workspace, bool has_bias) -> (Tensor, Tensor, Tensor, Tensor, Tensor)
  dispatch:
    CUDA: _thnn_fused_gru_cell_backward_cuda

- func: _thnn_differentiable_gru_cell_backward(Tensor grad_hy, Tensor input_gates, Tensor hidden_gates, Tensor hx, Tensor? input_bias, Tensor? hidden_bias) -> (Tensor, Tensor, Tensor, Tensor, Tensor)

# RNN cells and layers
- func: lstm.input(Tensor input, Tensor[] hx, Tensor[] params, bool has_biases, int num_layers, float dropout, bool train, bool bidirectional, bool batch_first) -> (Tensor, Tensor, Tensor)

- func: lstm.data(Tensor data, Tensor batch_sizes, Tensor[] hx, Tensor[] params, bool has_biases, int num_layers, float dropout, bool train, bool bidirectional) -> (Tensor, Tensor, Tensor)

- func: gru.input(Tensor input, Tensor hx, Tensor[] params, bool has_biases, int num_layers, float dropout, bool train, bool bidirectional, bool batch_first) -> (Tensor, Tensor)

- func: gru.data(Tensor data, Tensor batch_sizes, Tensor hx, Tensor[] params, bool has_biases, int num_layers, float dropout, bool train, bool bidirectional) -> (Tensor, Tensor)

- func: rnn_tanh.input(Tensor input, Tensor hx, Tensor[] params, bool has_biases, int num_layers, float dropout, bool train, bool bidirectional, bool batch_first) -> (Tensor, Tensor)

- func: rnn_tanh.data(Tensor data, Tensor batch_sizes, Tensor hx, Tensor[] params, bool has_biases, int num_layers, float dropout, bool train, bool bidirectional) -> (Tensor, Tensor)

- func: rnn_relu.input(Tensor input, Tensor hx, Tensor[] params, bool has_biases, int num_layers, float dropout, bool train, bool bidirectional, bool batch_first) -> (Tensor, Tensor)

- func: rnn_relu.data(Tensor data, Tensor batch_sizes, Tensor hx, Tensor[] params, bool has_biases, int num_layers, float dropout, bool train, bool bidirectional) -> (Tensor, Tensor)

- func: lstm_cell(Tensor input, Tensor[] hx, Tensor w_ih, Tensor w_hh, Tensor? b_ih=None, Tensor? b_hh=None) -> (Tensor, Tensor)

- func: gru_cell(Tensor input, Tensor hx, Tensor w_ih, Tensor w_hh, Tensor? b_ih=None, Tensor? b_hh=None) -> Tensor

- func: rnn_tanh_cell(Tensor input, Tensor hx, Tensor w_ih, Tensor w_hh, Tensor? b_ih=None, Tensor? b_hh=None) -> Tensor

- func: rnn_relu_cell(Tensor input, Tensor hx, Tensor w_ih, Tensor w_hh, Tensor? b_ih=None, Tensor? b_hh=None) -> Tensor

# Quantized RNN layers
- func: quantized_lstm(Tensor input, Tensor[] hx, Tensor[] params, bool has_biases, int num_layers, float dropout, bool train, bool bidirectional, bool batch_first, *, ScalarType? dtype=None, bool use_dynamic=False) -> (Tensor, Tensor, Tensor)

- func: quantized_lstm.data(Tensor data, Tensor batch_sizes, Tensor[] hx, Tensor[] params, bool has_biases, int num_layers, float dropout, bool train, bool bidirectional, *, ScalarType? dtype=None, bool use_dynamic=False) -> (Tensor, Tensor, Tensor)

# Quantized GRU layers

- func: quantized_gru.input(Tensor input, Tensor hx, Tensor[] params, bool has_biases, int num_layers, float dropout, bool train, bool bidirectional, bool batch_first) -> (Tensor, Tensor)

- func: quantized_gru.data(Tensor data, Tensor batch_sizes, Tensor hx, Tensor[] params, bool has_biases, int num_layers, float dropout, bool train, bool bidirectional) -> (Tensor, Tensor)

# Quantized RNN cells
- func: quantized_lstm_cell(Tensor input, Tensor[] hx, Tensor w_ih, Tensor w_hh, Tensor b_ih, Tensor b_hh, Tensor packed_ih, Tensor packed_hh, Tensor col_offsets_ih, Tensor col_offsets_hh, Scalar scale_ih, Scalar scale_hh, Scalar zero_point_ih, Scalar zero_point_hh) -> (Tensor, Tensor)

- func: quantized_gru_cell(Tensor input, Tensor hx, Tensor w_ih, Tensor w_hh, Tensor b_ih, Tensor b_hh, Tensor packed_ih, Tensor packed_hh, Tensor col_offsets_ih, Tensor col_offsets_hh, Scalar scale_ih, Scalar scale_hh, Scalar zero_point_ih, Scalar zero_point_hh) -> Tensor
  use_c10_dispatcher: full

- func: quantized_rnn_relu_cell(Tensor input, Tensor hx, Tensor w_ih, Tensor w_hh, Tensor b_ih, Tensor b_hh, Tensor packed_ih, Tensor packed_hh, Tensor col_offsets_ih, Tensor col_offsets_hh, Scalar scale_ih, Scalar scale_hh, Scalar zero_point_ih, Scalar zero_point_hh) -> Tensor
  use_c10_dispatcher: full

- func: quantized_rnn_tanh_cell(Tensor input, Tensor hx, Tensor w_ih, Tensor w_hh, Tensor b_ih, Tensor b_hh, Tensor packed_ih, Tensor packed_hh, Tensor col_offsets_ih, Tensor col_offsets_hh, Scalar scale_ih, Scalar scale_hh, Scalar zero_point_ih, Scalar zero_point_hh) -> Tensor
  use_c10_dispatcher: full

# PackedSequence utilities
- func: _pack_padded_sequence(Tensor input, Tensor lengths, bool batch_first) -> (Tensor, Tensor)

- func: _pack_padded_sequence_backward(Tensor grad, int[] input_size, Tensor batch_sizes, bool batch_first) -> Tensor

- func: _pad_packed_sequence(Tensor data, Tensor batch_sizes, bool batch_first, Scalar padding_value, int total_length) -> (Tensor, Tensor)

# wrappers for legacy TH methods

- func: set_.source_Storage(Tensor(a!) self, Storage source) -> Tensor(a!)
  variants: method
  device_guard: False
  dispatch:
    CPU: set_
    CUDA: set_

- func: set_.source_Storage_storage_offset(Tensor(a!) self, Storage source, int storage_offset, int[] size, int[] stride=[]) -> Tensor(a!)
  variants: method
  device_guard: False
  dispatch:
    CPU: legacy::cpu::_th_set_
    CUDA: legacy::cuda::_th_set_
    QuantizedCPU: set_storage

- func: set_.source_Tensor(Tensor(a!) self, Tensor source) -> Tensor(a!)
  variants: method
  device_guard: False
  dispatch:
    CPU: legacy::cpu::_th_set_
    CUDA: legacy::cuda::_th_set_

- func: set_(Tensor(a!) self) -> Tensor(a!)
  variants: method
  dispatch:
    CPU: set_cpu_
    CUDA: set_cuda_

- func: set_quantizer_(Tensor(a!) self, ConstQuantizerPtr quantizer) -> Tensor(a!)
  variants: method
  dispatch:
    QuantizedCPU: set_quantizer_

- func: is_set_to(Tensor self, Tensor tensor) -> bool
  use_c10_dispatcher: full
  variants: method
  device_guard: False
  dispatch:
    CPU: is_set_to
    CUDA: is_set_to

- func: masked_fill_.Scalar(Tensor(a!) self, Tensor mask, Scalar value) -> Tensor(a!)
  variants: method
  dispatch:
    CPU: masked_fill__cpu
    CUDA: masked_fill__cuda
  supports_named_tensor: True

- func: masked_fill.Scalar(Tensor self, Tensor mask, Scalar value) -> Tensor
  use_c10_dispatcher: full
  variants: function, method
  supports_named_tensor: True

- func: masked_fill_.Tensor(Tensor(a!) self, Tensor mask, Tensor value) -> Tensor(a!)
  variants: method
  dispatch:
    CPU: masked_fill__cpu
    CUDA: masked_fill__cuda
  supports_named_tensor: True

- func: masked_fill.Tensor(Tensor self, Tensor mask, Tensor value) -> Tensor
  use_c10_dispatcher: full
  variants: function, method
  supports_named_tensor: True

- func: masked_scatter_(Tensor(a!) self, Tensor mask, Tensor source) -> Tensor(a!)
  variants: method
  dispatch:
    CPU: masked_scatter__cpu
    CUDA: masked_scatter__cuda

- func: masked_scatter(Tensor self, Tensor mask, Tensor source) -> Tensor
  use_c10_dispatcher: full
  variants: function, method

- func: view(Tensor(a) self, int[] size) -> Tensor(a)
  variants: method
  device_guard: False
  dispatch:
    CPU: view
    CUDA: view
    MkldnnCPU: mkldnn_view
    QuantizedCPU: view

- func: put_(Tensor(a!) self, Tensor index, Tensor source, bool accumulate=False) -> Tensor(a!)
  variants: method
  dispatch:
    CPU: legacy::cpu::_th_put_
    CUDA: legacy::cuda::_th_put_

- func: index_add_(Tensor(a!) self, int dim, Tensor index, Tensor source) -> Tensor(a!)
  variants: method
  dispatch:
    CPU: legacy::cpu::_th_index_add_
    CUDA: legacy::cuda::_th_index_add_

- func: index_add(Tensor self, int dim, Tensor index, Tensor source) -> Tensor
  use_c10_dispatcher: full
  variants: function, method

- func: index_add.dimname(Tensor self, Dimname dim, Tensor index, Tensor source) -> Tensor
  variants: function, method

- func: index_fill_.int_Scalar(Tensor(a!) self, int dim, Tensor index, Scalar value) -> Tensor(a!)
  variants: method
  supports_named_tensor: True
  dispatch:
    CPU: legacy::cpu::_th_index_fill_
    CUDA: legacy::cuda::_th_index_fill_

- func: index_fill.int_Scalar(Tensor self, int dim, Tensor index, Scalar value) -> Tensor
  use_c10_dispatcher: full
  supports_named_tensor: True
  variants: function, method

- func: index_fill_.int_Tensor(Tensor(a!) self, int dim, Tensor index, Tensor value) -> Tensor(a!)
  variants: method
  dispatch:
    CPU: index_fill_
    CUDA: index_fill_
  supports_named_tensor: True

- func: index_fill.int_Tensor(Tensor self, int dim, Tensor index, Tensor value) -> Tensor
  use_c10_dispatcher: full
  variants: function, method
  supports_named_tensor: True

- func: index_fill_.Dimname_Scalar(Tensor(a!) self, Dimname dim, Tensor index, Scalar value) -> Tensor(a!)
  variants: method
  supports_named_tensor: True

- func: index_fill_.Dimname_Tensor(Tensor(a!) self, Dimname dim, Tensor index, Tensor value) -> Tensor(a!)
  variants: method
  supports_named_tensor: True

- func: index_fill.Dimname_Scalar(Tensor self, Dimname dim, Tensor index, Scalar value) -> Tensor
  variants: function, method
  supports_named_tensor: True

- func: index_fill.Dimname_Tensor(Tensor self, Dimname dim, Tensor index, Tensor value) -> Tensor
  variants: function, method
  supports_named_tensor: True

- func: scatter_.src(Tensor(a!) self, int dim, Tensor index, Tensor src) -> Tensor(a!)
  variants: method
  dispatch:
    CPU: legacy::cpu::_th_scatter_
    CUDA: legacy::cuda::_th_scatter_

- func: scatter.src(Tensor self, int dim, Tensor index, Tensor src) -> Tensor
  use_c10_dispatcher: full
  variants: function, method

- func: scatter_.value(Tensor(a!) self, int dim, Tensor index, Scalar value) -> Tensor(a!)
  variants: method
  dispatch:
    CPU: legacy::cpu::_th_scatter_
    CUDA: legacy::cuda::_th_scatter_

- func: scatter.value(Tensor self, int dim, Tensor index, Scalar value) -> Tensor
  use_c10_dispatcher: full
  variants: function, method

- func: scatter.dimname_src(Tensor self, Dimname dim, Tensor index, Tensor src) -> Tensor
  variants: function, method

- func: scatter.dimname_value(Tensor self, Dimname dim, Tensor index, Scalar value) -> Tensor
  variants: function, method

- func: scatter_add_(Tensor(a!) self, int dim, Tensor index, Tensor src) -> Tensor(a!)
  variants: method
  dispatch:
    CPU: legacy::cpu::_th_scatter_add_
    CUDA: legacy::cuda::_th_scatter_add_

- func: scatter_add(Tensor self, int dim, Tensor index, Tensor src) -> Tensor
  use_c10_dispatcher: full
  variants: function, method

- func: scatter_add.dimname(Tensor self, Dimname dim, Tensor index, Tensor src) -> Tensor
  variants: function, method

- func: lt_.Scalar(Tensor(a!) self, Scalar other) -> Tensor(a!)
  variants: method

- func: lt_.Tensor(Tensor(a!) self, Tensor other) -> Tensor(a!)
  variants: method

- func: gt_.Scalar(Tensor(a!) self, Scalar other) -> Tensor(a!)
  variants: method

- func: gt_.Tensor(Tensor(a!) self, Tensor other) -> Tensor(a!)
  variants: method

- func: le_.Scalar(Tensor(a!) self, Scalar other) -> Tensor(a!)
  variants: method

- func: le_.Tensor(Tensor(a!) self, Tensor other) -> Tensor(a!)
  variants: method

- func: ge_.Scalar(Tensor(a!) self, Scalar other) -> Tensor(a!)
  variants: method

- func: ge_.Tensor(Tensor(a!) self, Tensor other) -> Tensor(a!)
  variants: method

- func: eq_.Scalar(Tensor(a!) self, Scalar other) -> Tensor(a!)
  variants: method

- func: eq_.Tensor(Tensor(a!) self, Tensor other) -> Tensor(a!)
  variants: method

- func: ne_.Scalar(Tensor(a!) self, Scalar other) -> Tensor(a!)
  variants: method

- func: ne_.Tensor(Tensor(a!) self, Tensor other) -> Tensor(a!)
  variants: method

- func: __and__.Scalar(Tensor self, Scalar other) -> Tensor
  use_c10_dispatcher: full
  variants: method, function
  dispatch:
    CPU: legacy::cpu::_th_and
    CUDA: legacy::cuda::_th_and

- func: __and__.Tensor(Tensor self, Tensor other) -> Tensor
  use_c10_dispatcher: full
  variants: method, function
  dispatch:
    CPU: legacy::cpu::_th_and
    CUDA: legacy::cuda::_th_and

- func: __iand__.Scalar(Tensor(a!) self, Scalar other) -> Tensor(a!)
  variants: method
  dispatch:
    CPU: legacy::cpu::_th_iand_
    CUDA: legacy::cuda::_th_iand_

- func: __iand__.Tensor(Tensor(a!) self, Tensor other) -> Tensor(a!)
  variants: method
  dispatch:
    CPU: legacy::cpu::_th_iand_
    CUDA: legacy::cuda::_th_iand_

- func: __or__.Scalar(Tensor self, Scalar other) -> Tensor
  use_c10_dispatcher: full
  variants: method, function
  dispatch:
    CPU: legacy::cpu::_th_or
    CUDA: legacy::cuda::_th_or

- func: __or__.Tensor(Tensor self, Tensor other) -> Tensor
  use_c10_dispatcher: full
  variants: method, function
  dispatch:
    CPU: legacy::cpu::_th_or
    CUDA: legacy::cuda::_th_or

- func: __ior__.Scalar(Tensor(a!) self, Scalar other) -> Tensor(a!)
  variants: method
  dispatch:
    CPU: legacy::cpu::_th_ior_
    CUDA: legacy::cuda::_th_ior_

- func: __ior__.Tensor(Tensor(a!) self, Tensor other) -> Tensor(a!)
  variants: method
  dispatch:
    CPU: legacy::cpu::_th_ior_
    CUDA: legacy::cuda::_th_ior_

- func: bitwise_xor.Tensor_out(Tensor self, Tensor other, *, Tensor(a!) out) -> Tensor(a!)
  variants: function
  dispatch:
    CPU: bitwise_xor_out
    CUDA: bitwise_xor_out

- func: bitwise_xor.Scalar_out(Tensor self, Scalar other, *, Tensor(a!) out) -> Tensor(a!)
  variants: function
  dispatch:
    CPU: bitwise_xor_out
    CUDA: bitwise_xor_out

- func: bitwise_xor.Scalar(Tensor self, Scalar other) -> Tensor
  variants: method, function

- func: bitwise_xor.Tensor(Tensor self, Tensor other) -> Tensor
  variants: method, function

- func: bitwise_xor_.Scalar(Tensor(a!) self, Scalar other) -> Tensor(a!)
  variants: method

- func: bitwise_xor_.Tensor(Tensor(a!) self, Tensor other) -> Tensor(a!)
  variants: method

- func: __xor__.Scalar(Tensor self, Scalar other) -> Tensor
  use_c10_dispatcher: full
  variants: method, function

- func: __xor__.Tensor(Tensor self, Tensor other) -> Tensor
  use_c10_dispatcher: full
  variants: method, function

- func: __ixor__.Scalar(Tensor(a!) self, Scalar other) -> Tensor(a!)
  variants: method

- func: __ixor__.Tensor(Tensor(a!) self, Tensor other) -> Tensor(a!)
  variants: method

- func: __lshift__.Scalar(Tensor self, Scalar other) -> Tensor
  use_c10_dispatcher: full
  variants: method, function
  dispatch:
    CPU: legacy::cpu::_th_lshift
    CUDA: legacy::cuda::_th_lshift

- func: __lshift__.Tensor(Tensor self, Tensor other) -> Tensor
  use_c10_dispatcher: full
  variants: method, function
  dispatch:
    CPU: legacy::cpu::_th_lshift
    CUDA: legacy::cuda::_th_lshift

- func: __ilshift__.Scalar(Tensor(a!) self, Scalar other) -> Tensor(a!)
  variants: method
  dispatch:
    CPU: legacy::cpu::_th_ilshift_
    CUDA: legacy::cuda::_th_ilshift_

- func: __ilshift__.Tensor(Tensor(a!) self, Tensor other) -> Tensor(a!)
  variants: method
  dispatch:
    CPU: legacy::cpu::_th_ilshift_
    CUDA: legacy::cuda::_th_ilshift_

- func: __rshift__.Scalar(Tensor self, Scalar other) -> Tensor
  use_c10_dispatcher: full
  variants: method, function
  dispatch:
    CPU: legacy::cpu::_th_rshift
    CUDA: legacy::cuda::_th_rshift

- func: __rshift__.Tensor(Tensor self, Tensor other) -> Tensor
  use_c10_dispatcher: full
  variants: method, function
  dispatch:
    CPU: legacy::cpu::_th_rshift
    CUDA: legacy::cuda::_th_rshift

- func: __irshift__.Scalar(Tensor(a!) self, Scalar other) -> Tensor(a!)
  variants: method
  dispatch:
    CPU: legacy::cpu::_th_irshift_
    CUDA: legacy::cuda::_th_irshift_

- func: __irshift__.Tensor(Tensor(a!) self, Tensor other) -> Tensor(a!)
  variants: method
  dispatch:
    CPU: legacy::cpu::_th_irshift_
    CUDA: legacy::cuda::_th_irshift_

- func: lgamma_(Tensor(a!) self) -> Tensor(a!)
  supports_named_tensor: True
  variants: method
  dispatch:
    CPU: _lgamma__cpu
    CUDA: _lgamma__cuda

- func: atan2_(Tensor(a!) self, Tensor other) -> Tensor(a!)
  supports_named_tensor: True
  variants: method

- func: tril_(Tensor(a!) self, int diagonal=0) -> Tensor(a!)
  variants: method
  dispatch:
    CPU: tril_cpu_
    CUDA: tril_cuda_

- func: triu_(Tensor(a!) self, int diagonal=0) -> Tensor(a!)
  variants: method
  dispatch:
    CPU: triu_cpu_
    CUDA: triu_cuda_

- func: digamma_(Tensor(a!) self) -> Tensor(a!)
  supports_named_tensor: True
  variants: method

- func: polygamma_(Tensor(a!) self, int n) -> Tensor(a!)
  supports_named_tensor: True
  variants: method

- func: renorm_(Tensor(a!) self, Scalar p, int dim, Scalar maxnorm) -> Tensor(a!)
  variants: method
  dispatch:
    CPU: legacy::cpu::_th_renorm_
    CUDA: legacy::cuda::_th_renorm_

- func: pow_.Scalar(Tensor(a!) self, Scalar exponent) -> Tensor(a!)
  supports_named_tensor: True
  variants: method
  dispatch:
    CPU: pow_
    CUDA: pow_

- func: pow_.Tensor(Tensor(a!) self, Tensor exponent) -> Tensor(a!)
  supports_named_tensor: True
  variants: method
  dispatch:
    CPU: pow_
    CUDA: pow_

- func: lerp_.Scalar(Tensor(a!) self, Tensor end, Scalar weight) -> Tensor(a!)
  variants: method
  dispatch:
    CPU: lerp_cpu_scalar_
    CUDA: lerp_cuda_scalar_

- func: lerp_.Tensor(Tensor(a!) self, Tensor end, Tensor weight) -> Tensor(a!)
  variants: method
  dispatch:
    CPU: lerp_cpu_tensor_
    CUDA: lerp_cuda_tensor_

- func: fmod_.Scalar(Tensor(a!) self, Scalar other) -> Tensor(a!)
  variants: method
  dispatch:
    CPU: legacy::cpu::_th_fmod_
    CUDA: legacy::cuda::_th_fmod_

- func: fmod_.Tensor(Tensor(a!) self, Tensor other) -> Tensor(a!)
  variants: method
  dispatch:
    CPU: legacy::cpu::_th_fmod_
    CUDA: legacy::cuda::_th_fmod_

- func: remainder_.Scalar(Tensor(a!) self, Scalar other) -> Tensor(a!)
  variants: method
  dispatch:
    CPU: legacy::cpu::_th_remainder_
    CUDA: legacy::cuda::_th_remainder_

- func: remainder_.Tensor(Tensor(a!) self, Tensor other) -> Tensor(a!)
  variants: method
  dispatch:
    CPU: legacy::cpu::_th_remainder_
    CUDA: legacy::cuda::_th_remainder_

- func: addbmm_(Tensor(a!) self, Tensor batch1, Tensor batch2, *, Scalar beta=1, Scalar alpha=1) -> Tensor(a!)
  variants: method
  dispatch:
    CPU: legacy::cpu::_th_addbmm_
    CUDA: legacy::cuda::_th_addbmm_

- func: addbmm.out(Tensor self, Tensor batch1, Tensor batch2, *, Scalar beta=1, Scalar alpha=1, Tensor(a!) out) -> Tensor(a!)
  dispatch:
    CPU: legacy::cpu::_th_addbmm_out
    CUDA: legacy::cuda::_th_addbmm_out

- func: addbmm(Tensor self, Tensor batch1, Tensor batch2, *, Scalar beta=1, Scalar alpha=1) -> Tensor
  use_c10_dispatcher: full
  variants: method, function
  dispatch:
    CPU: legacy::cpu::_th_addbmm
    CUDA: legacy::cuda::_th_addbmm

- func: addcdiv_(Tensor(a!) self, Tensor tensor1, Tensor tensor2, *, Scalar value=1) -> Tensor(a!)
  variants: method
  supports_named_tensor: True

- func: random_.from(Tensor(a!) self, int from, int to, *, Generator? generator=None) -> Tensor(a!)
  variants: method
  dispatch:
    CPU: legacy::cpu::_th_random_
    CUDA: clamped_random_cuda_
  supports_named_tensor: True

- func: random_.to(Tensor(a!) self, int to, *, Generator? generator=None) -> Tensor(a!)
  variants: method
  dispatch:
    CPU: legacy::cpu::_th_random_
    CUDA: capped_random_cuda_
  supports_named_tensor: True

- func: random_(Tensor(a!) self, *, Generator? generator=None) -> Tensor(a!)
  variants: method
  dispatch:
    CPU: legacy::cpu::_th_random_
    CUDA: random_cuda_
  supports_named_tensor: True

- func: uniform_(Tensor(a!) self, float from=0, float to=1, *, Generator? generator=None) -> Tensor(a!)
  variants: method
  dispatch:
    CPU: legacy::cpu::_th_uniform_
    CUDA: uniform_cuda_
  supports_named_tensor: True

- func: normal_(Tensor(a!) self, float mean=0, float std=1, *, Generator? generator=None) -> Tensor(a!)
  variants: method
  dispatch:
    CPU: legacy::cpu::_th_normal_
    CUDA: normal_cuda_
  supports_named_tensor: True

- func: cauchy_(Tensor(a!) self, float median=0, float sigma=1, *, Generator? generator=None) -> Tensor(a!)
  variants: method
  dispatch:
    CPU: legacy::cpu::_th_cauchy_
    CUDA: cauchy_cuda_
  supports_named_tensor: True

- func: log_normal_(Tensor(a!) self, float mean=1, float std=2, *, Generator? generator=None) -> Tensor(a!)
  variants: method
  dispatch:
    CPU: legacy::cpu::_th_log_normal_
    CUDA: log_normal_cuda_
  supports_named_tensor: True

- func: exponential_(Tensor(a!) self, float lambd=1, *, Generator? generator=None) -> Tensor(a!)
  variants: method
  dispatch:
    CPU: legacy::cpu::_th_exponential_
    CUDA: exponential_cuda_
  supports_named_tensor: True

- func: geometric_(Tensor(a!) self, float p, *, Generator? generator=None) -> Tensor(a!)
  variants: method
  dispatch:
    CPU: legacy::cpu::_th_geometric_
    CUDA: geometric_cuda_
  supports_named_tensor: True

# wrappers for TH functions

- func: diag.out(Tensor self, int diagonal=0, *, Tensor(a!) out) -> Tensor(a!)
  dispatch:
    CPU: legacy::cpu::_th_diag_out
    CUDA: legacy::cuda::_th_diag_out

- func: diag(Tensor self, int diagonal=0) -> Tensor
  use_c10_dispatcher: full
  variants: method, function
  dispatch:
    CPU: legacy::cpu::_th_diag
    CUDA: legacy::cuda::_th_diag

- func: cross.out(Tensor self, Tensor other, int? dim=None, *, Tensor(a!) out) -> Tensor(a!)

- func: cross(Tensor self, Tensor other, int? dim=None) -> Tensor
  use_c10_dispatcher: full
  variants: method, function

- func: triu.out(Tensor self, int diagonal=0, *, Tensor(a!) out) -> Tensor(a!)
  dispatch:
    CPU: triu_cpu_out
    CUDA: triu_cuda_out

- func: triu(Tensor self, int diagonal=0) -> Tensor
  use_c10_dispatcher: full
  variants: method, function

- func: tril.out(Tensor self, int diagonal=0, *, Tensor(a!) out) -> Tensor(a!)
  dispatch:
    CPU: tril_cpu_out
    CUDA: tril_cuda_out

- func: tril(Tensor self, int diagonal=0) -> Tensor
  use_c10_dispatcher: full
  variants: method, function

- func: tril_indices(int row, int col, int offset=0, *, ScalarType? dtype=long, Layout? layout=None, Device? device=None, bool? pin_memory=None) -> Tensor
  dispatch:
    CPU: tril_indices_cpu
    CUDA: tril_indices_cuda

- func: triu_indices(int row, int col, int offset=0, *, ScalarType? dtype=long, Layout? layout=None, Device? device=None, bool? pin_memory=None) -> Tensor
  dispatch:
    CPU: triu_indices_cpu
    CUDA: triu_indices_cuda

- func: trace(Tensor self) -> Tensor
  use_c10_dispatcher: full
  variants: method, function
  dispatch:
    CPU: legacy::cpu::_th_trace
    CUDA: legacy::cuda::_th_trace

- func: ne.Scalar_out(Tensor self, Scalar other, *, Tensor(a!) out) -> Tensor(a!)
  supports_named_tensor: True
  dispatch:
    CPU: ne_out
    CUDA: ne_out
    QuantizedCPU: ne_out_quantized_cpu

- func: ne.Scalar(Tensor self, Scalar other) -> Tensor
  supports_named_tensor: True
  use_c10_dispatcher: full
  variants: method, function
  dispatch:
    CPU: ne
    CUDA: ne
    QuantizedCPU: ne_quantized_cpu

- func: ne.Tensor_out(Tensor self, Tensor other, *, Tensor(a!) out) -> Tensor(a!)
  supports_named_tensor: True
  dispatch:
    CPU: ne_out
    CUDA: ne_out
    QuantizedCPU: ne_out_quantized_cpu

- func: ne.Tensor(Tensor self, Tensor other) -> Tensor
  supports_named_tensor: True
  use_c10_dispatcher: full
  variants: method, function
  dispatch:
    CPU: ne
    CUDA: ne
    QuantizedCPU: ne_quantized_cpu

- func: eq.Scalar_out(Tensor self, Scalar other, *, Tensor(a!) out) -> Tensor(a!)
  supports_named_tensor: True
  dispatch:
    CPU: eq_out
    CUDA: eq_out
    QuantizedCPU: eq_out_quantized_cpu

- func: eq.Scalar(Tensor self, Scalar other) -> Tensor
  supports_named_tensor: True
  use_c10_dispatcher: full
  variants: method, function
  dispatch:
    CPU: eq
    CUDA: eq
    QuantizedCPU: eq_quantized_cpu

- func: eq.Tensor_out(Tensor self, Tensor other, *, Tensor(a!) out) -> Tensor(a!)
  supports_named_tensor: True
  dispatch:
    CPU: eq_out
    CUDA: eq_out
    QuantizedCPU: eq_out_quantized_cpu

- func: eq.Tensor(Tensor self, Tensor other) -> Tensor
  supports_named_tensor: True
  use_c10_dispatcher: full
  variants: method, function
  dispatch:
    CPU: eq
    CUDA: eq
    QuantizedCPU: eq_quantized_cpu

- func: ge.Scalar_out(Tensor self, Scalar other, *, Tensor(a!) out) -> Tensor(a!)
  supports_named_tensor: True
  dispatch:
    CPU: ge_out
    CUDA: ge_out
    QuantizedCPU: ge_out_quantized_cpu

- func: ge.Scalar(Tensor self, Scalar other) -> Tensor
  supports_named_tensor: True
  use_c10_dispatcher: full
  variants: method, function
  dispatch:
    CPU: ge
    CUDA: ge
    QuantizedCPU: ge_quantized_cpu

- func: ge.Tensor_out(Tensor self, Tensor other, *, Tensor(a!) out) -> Tensor(a!)
  supports_named_tensor: True
  dispatch:
    CPU: ge_out
    CUDA: ge_out
    QuantizedCPU: ge_out_quantized_cpu

- func: ge.Tensor(Tensor self, Tensor other) -> Tensor
  supports_named_tensor: True
  use_c10_dispatcher: full
  variants: method, function
  dispatch:
    CPU: ge
    CUDA: ge
    QuantizedCPU: ge_quantized_cpu

- func: le.Scalar_out(Tensor self, Scalar other, *, Tensor(a!) out) -> Tensor(a!)
  supports_named_tensor: True
  dispatch:
    CPU: le_out
    CUDA: le_out
    QuantizedCPU: le_out_quantized_cpu

- func: le.Scalar(Tensor self, Scalar other) -> Tensor
  supports_named_tensor: True
  use_c10_dispatcher: full
  variants: method, function
  dispatch:
    CPU: le
    CUDA: le
    QuantizedCPU: le_quantized_cpu

- func: le.Tensor_out(Tensor self, Tensor other, *, Tensor(a!) out) -> Tensor(a!)
  supports_named_tensor: True
  dispatch:
    CPU: le_out
    CUDA: le_out
    QuantizedCPU: le_out_quantized_cpu

- func: le.Tensor(Tensor self, Tensor other) -> Tensor
  supports_named_tensor: True
  use_c10_dispatcher: full
  variants: method, function
  dispatch:
    CPU: le
    CUDA: le
    QuantizedCPU: le_quantized_cpu

- func: gt.Scalar_out(Tensor self, Scalar other, *, Tensor(a!) out) -> Tensor(a!)
  supports_named_tensor: True
  dispatch:
    CPU: gt_out
    CUDA: gt_out
    QuantizedCPU: gt_out_quantized_cpu

- func: gt.Scalar(Tensor self, Scalar other) -> Tensor
  supports_named_tensor: True
  use_c10_dispatcher: full
  variants: method, function
  dispatch:
    CPU: gt
    CUDA: gt
    QuantizedCPU: gt_quantized_cpu

- func: gt.Tensor_out(Tensor self, Tensor other, *, Tensor(a!) out) -> Tensor(a!)
  supports_named_tensor: True
  dispatch:
    CPU: gt_out
    CUDA: gt_out
    QuantizedCPU: gt_out_quantized_cpu

- func: gt.Tensor(Tensor self, Tensor other) -> Tensor
  supports_named_tensor: True
  use_c10_dispatcher: full
  variants: method, function
  dispatch:
    CPU: gt
    CUDA: gt
    QuantizedCPU: gt_quantized_cpu

- func: lt.Scalar_out(Tensor self, Scalar other, *, Tensor(a!) out) -> Tensor(a!)
  supports_named_tensor: True
  dispatch:
    CPU: lt_out
    CUDA: lt_out
    QuantizedCPU: lt_out_quantized_cpu

- func: lt.Scalar(Tensor self, Scalar other) -> Tensor
  supports_named_tensor: True
  use_c10_dispatcher: full
  variants: method, function
  dispatch:
    CPU: lt
    CUDA: lt
    QuantizedCPU: lt_quantized_cpu

- func: lt.Tensor_out(Tensor self, Tensor other, *, Tensor(a!) out) -> Tensor(a!)
  supports_named_tensor: True
  dispatch:
    CPU: lt_out
    CUDA: lt_out
    QuantizedCPU: lt_out_quantized_cpu

- func: lt.Tensor(Tensor self, Tensor other) -> Tensor
  supports_named_tensor: True
  use_c10_dispatcher: full
  variants: method, function
  dispatch:
    CPU: lt
    CUDA: lt
    QuantizedCPU: lt_quantized_cpu

- func: take.out(Tensor self, Tensor index, *, Tensor(a!) out) -> Tensor(a!)
  dispatch:
    CPU: legacy::cpu::_th_take_out
    CUDA: legacy::cuda::_th_take_out

- func: take(Tensor self, Tensor index) -> Tensor
  use_c10_dispatcher: full
  variants: method, function
  dispatch:
    CPU: legacy::cpu::_th_take
    CUDA: legacy::cuda::_th_take

- func: index_select.out(Tensor self, int dim, Tensor index, *, Tensor(a!) out) -> Tensor(a!)
  dispatch:
    CPU: legacy::cpu::_th_index_select_out
    CUDA: legacy::cuda::_th_index_select_out

- func: index_select(Tensor self, int dim, Tensor index) -> Tensor
  use_c10_dispatcher: full
  variants: method, function
  dispatch:
    CPU: legacy::cpu::_th_index_select
    CUDA: legacy::cuda::_th_index_select
    SparseCPU: index_select_sparse
    SparseCUDA: index_select_sparse

- func: index_select.dimname_out(Tensor self, Dimname dim, Tensor index, *, Tensor(a!) out) -> Tensor(a!)

- func: index_select.dimname(Tensor self, Dimname dim, Tensor index) -> Tensor
  variants: method, function

- func: masked_select.out(Tensor self, Tensor mask, *, Tensor(a!) out) -> Tensor(a!)
  dispatch:
    CPU: masked_select_out_cpu
    CUDA: masked_select_out_cuda
  supports_named_tensor: True

- func: masked_select(Tensor self, Tensor mask) -> Tensor
  use_c10_dispatcher: full
  variants: method, function
  dispatch:
    CPU: masked_select_cpu
    CUDA: masked_select_cuda
  supports_named_tensor: True

- func: nonzero.out(Tensor self, *, Tensor(a!) out) -> Tensor(a!)
  dispatch:
    CPU: legacy::cpu::_th_nonzero_out
    CUDA: legacy::cuda::_th_nonzero_out

- func: nonzero(Tensor self) -> Tensor
  use_c10_dispatcher: full
  variants: method, function
  dispatch:
    CPU: legacy::cpu::_th_nonzero
    CUDA: legacy::cuda::_th_nonzero

- func: nonzero_numpy(Tensor self) -> Tensor[]
  variants: method, function

- func: gather.out(Tensor self, int dim, Tensor index, *, bool sparse_grad=False, Tensor(a!) out) -> Tensor(a!)
  dispatch:
    CPU: gather_out_cpu
    CUDA: gather_out_cuda

- func: gather(Tensor self, int dim, Tensor index, *, bool sparse_grad=False) -> Tensor
  use_c10_dispatcher: full
  variants: method, function
  dispatch:
    CPU: gather_cpu
    CUDA: gather_cuda

- func: gather.dimname_out(Tensor self, Dimname dim, Tensor index, *, bool sparse_grad=False, Tensor(a!) out) -> Tensor(a!)

- func: gather.dimname(Tensor self, Dimname dim, Tensor index, *, bool sparse_grad=False) -> Tensor
  variants: method, function

- func: _gather_sparse_backward(Tensor self, int dim, Tensor index, Tensor grad) -> Tensor
  use_c10_dispatcher: full

- func: addcmul.out(Tensor self, Tensor tensor1, Tensor tensor2, *, Scalar value=1, Tensor(a!) out) -> Tensor(a!)
  supports_named_tensor: True

- func: addcmul(Tensor self, Tensor tensor1, Tensor tensor2, *, Scalar value=1) -> Tensor
  use_c10_dispatcher: full
  variants: method, function
  supports_named_tensor: True

- func: addcmul_(Tensor(a!) self, Tensor tensor1, Tensor tensor2, *, Scalar value=1) -> Tensor(a!)
  variants: method
  supports_named_tensor: True

- func: addcdiv.out(Tensor self, Tensor tensor1, Tensor tensor2, *, Scalar value=1, Tensor(a!) out) -> Tensor(a!)
  supports_named_tensor: True

- func: addcdiv(Tensor self, Tensor tensor1, Tensor tensor2, *, Scalar value=1) -> Tensor
  use_c10_dispatcher: full
  variants: method, function
  supports_named_tensor: True

- func: lstsq.X(Tensor self, Tensor A, *, Tensor(a!) X, Tensor(b!) qr) -> (Tensor(a!) solution, Tensor(b!) QR)
  dispatch:
    CPU: legacy::cpu::_th_gels_out
    CUDA: legacy::cuda::_th_gels_out

- func: lstsq(Tensor self, Tensor A) -> (Tensor solution, Tensor QR)
  variants: method, function
  dispatch:
    CPU: legacy::cpu::_th_gels
    CUDA: legacy::cuda::_th_gels

- func: triangular_solve.X(Tensor self, Tensor A, bool upper=True, bool transpose=False, bool unitriangular=False, *, Tensor(a!) X, Tensor(b!) M) -> (Tensor(a!) solution, Tensor(b!) cloned_coefficient)

- func: triangular_solve(Tensor self, Tensor A, bool upper=True, bool transpose=False, bool unitriangular=False) -> (Tensor solution, Tensor cloned_coefficient)
  variants: method, function

- func: _triangular_solve_helper(Tensor self, Tensor A, bool upper, bool transpose, bool unitriangular) -> (Tensor, Tensor)
  variants: function
  dispatch:
    CPU: _triangular_solve_helper_cpu
    CUDA: _triangular_solve_helper_cuda

- func: symeig.e(Tensor self, bool eigenvectors=False, bool upper=True, *, Tensor(a!) e, Tensor(b!) V) -> (Tensor(a!) eigenvalues, Tensor(b!) eigenvectors)

- func: symeig(Tensor self, bool eigenvectors=False, bool upper=True) -> (Tensor eigenvalues, Tensor eigenvectors)
  variants: method, function

- func: _symeig_helper(Tensor self, bool eigenvectors, bool upper) -> (Tensor, Tensor)
  variants: function
  dispatch:
    CPU: _symeig_helper_cpu
    CUDA: _symeig_helper_cuda

- func: eig.e(Tensor self, bool eigenvectors=False, *, Tensor(a!) e, Tensor(b!) v) -> (Tensor(a!) eigenvalues, Tensor(b!) eigenvectors)
  dispatch:
    CPU: legacy::cpu::_th_eig_out
    CUDA: legacy::cuda::_th_eig_out

- func: eig(Tensor self, bool eigenvectors=False) -> (Tensor eigenvalues, Tensor eigenvectors)
  variants: method, function
  dispatch:
    CPU: legacy::cpu::_th_eig
    CUDA: legacy::cuda::_th_eig

- func: svd.U(Tensor self, bool some=True, bool compute_uv=True, *, Tensor(a!) U, Tensor(b!) S, Tensor(c!) V) -> (Tensor(a!) U, Tensor(b!) S, Tensor(c!) V)

- func: svd(Tensor self, bool some=True, bool compute_uv=True) -> (Tensor U, Tensor S, Tensor V)
  variants: method, function

- func: _svd_helper(Tensor self, bool some, bool compute_uv) -> (Tensor, Tensor, Tensor)
  variants: function
  dispatch:
    CPU: _svd_helper_cpu
    CUDA: _svd_helper_cuda

- func: cholesky.out(Tensor self, bool upper=False, *, Tensor(a!) out) -> Tensor(a!)

- func: cholesky(Tensor self, bool upper=False) -> Tensor
  use_c10_dispatcher: full
  variants: method, function

- func: _cholesky_helper(Tensor self, bool upper) -> Tensor
  use_c10_dispatcher: full
  variants: function
  dispatch:
    CPU: _cholesky_helper_cpu
    CUDA: _cholesky_helper_cuda

- func: cholesky_solve.out(Tensor self, Tensor input2, bool upper=False, *, Tensor(a!) out) -> Tensor(a!)

- func: cholesky_solve(Tensor self, Tensor input2, bool upper=False) -> Tensor
  use_c10_dispatcher: full
  variants: method, function

- func: _cholesky_solve_helper(Tensor self, Tensor A, bool upper) -> Tensor
  use_c10_dispatcher: full
  variants: function
  dispatch:
    CPU: _cholesky_solve_helper_cpu
    CUDA: _cholesky_solve_helper_cuda

- func: solve(Tensor self, Tensor A) -> (Tensor solution, Tensor LU)
  variants: function, method

- func: solve.solution(Tensor self, Tensor A, *, Tensor(a!) solution, Tensor(b!) lu) -> (Tensor(a!) solution, Tensor(b!) LU)

- func: _solve_helper(Tensor self, Tensor A) -> (Tensor, Tensor)
  variants: function
  dispatch:
    CPU: _solve_helper_cpu
    CUDA: _solve_helper_cuda

- func: cholesky_inverse.out(Tensor self, bool upper=False, *, Tensor(a!) out) -> Tensor(a!)
  dispatch:
    CPU: legacy::cpu::_th_potri_out
    CUDA: legacy::cuda::_th_potri_out

- func: cholesky_inverse(Tensor self, bool upper=False) -> Tensor
  use_c10_dispatcher: full
  variants: method, function
  dispatch:
    CPU: legacy::cpu::_th_potri
    CUDA: legacy::cuda::_th_potri

- func: qr.Q(Tensor self, bool some=True, *, Tensor(a!) Q, Tensor(b!) R) -> (Tensor(a!) Q, Tensor(b!) R)

- func: qr(Tensor self, bool some=True) -> (Tensor Q, Tensor R)
  variants: method, function

- func: _qr_helper(Tensor self, bool some) -> (Tensor, Tensor)
  variants: function
  dispatch:
    CPU: _qr_helper_cpu
    CUDA: _qr_helper_cuda

- func: geqrf.a(Tensor self, *, Tensor(a!) a, Tensor(b!) tau) -> (Tensor(a!) a, Tensor(b!) tau)
  dispatch:
    CPU: legacy::cpu::_th_geqrf_out
    CUDA: legacy::cuda::_th_geqrf_out

- func: geqrf(Tensor self) -> (Tensor a, Tensor tau)
  variants: method, function
  dispatch:
    CPU: legacy::cpu::_th_geqrf
    CUDA: legacy::cuda::_th_geqrf

- func: orgqr.out(Tensor self, Tensor input2, *, Tensor(a!) out) -> Tensor(a!)
  dispatch:
    CPU: legacy::cpu::_th_orgqr_out

- func: orgqr(Tensor self, Tensor input2) -> Tensor
  use_c10_dispatcher: full
  variants: method, function
  dispatch:
    CPU: legacy::cpu::_th_orgqr

- func: ormqr.out(Tensor self, Tensor input2, Tensor input3, bool left=True, bool transpose=False, *, Tensor(a!) out) -> Tensor(a!)
  dispatch:
    CPU: legacy::cpu::_th_ormqr_out

- func: ormqr(Tensor self, Tensor input2, Tensor input3, bool left=True, bool transpose=False) -> Tensor
  use_c10_dispatcher: full
  variants: method, function
  dispatch:
    CPU: legacy::cpu::_th_ormqr

- func: _lu_with_info(Tensor self, bool pivot=True, bool check_errors=True) -> (Tensor, Tensor, Tensor)
  variants: function
  dispatch:
    CPU: _lu_with_info_cpu
    CUDA: _lu_with_info_cuda

- func: lu_solve.out(Tensor self, Tensor LU_data, Tensor LU_pivots, *, Tensor(a!) out) -> Tensor(a!)

- func: lu_solve(Tensor self, Tensor LU_data, Tensor LU_pivots) -> Tensor
  use_c10_dispatcher: full
  variants: method, function

- func: _lu_solve_helper(Tensor self, Tensor LU_data, Tensor LU_pivots) -> Tensor
  use_c10_dispatcher: full
  variants: function
  dispatch:
    CPU: _lu_solve_helper_cpu
    CUDA: _lu_solve_helper_cuda

# TODO: remove dispatch section when porting TH CUDA to ATen
- func: multinomial.out(Tensor self, int num_samples, bool replacement=False, *, Generator? generator=None, Tensor(a!) out) -> Tensor(a!)
  dispatch:
    CPU: multinomial_out
    CUDA: multinomial_out

- func: multinomial(Tensor self, int num_samples, bool replacement=False, *, Generator? generator=None) -> Tensor
  variants: method, function
  dispatch:
    CPU: multinomial
    CUDA: multinomial

- func: _multinomial_alias_setup(Tensor probs) -> (Tensor, Tensor)
  variants: function
  dispatch:
    CPU: legacy::cpu::_th_multinomial_alias_setup
    CUDA: legacy::cuda::_th_multinomial_alias_setup

- func: _multinomial_alias_draw(Tensor J, Tensor q, int num_samples, *, Generator? generator=None) -> Tensor
  variants: function
  dispatch:
    CPU: legacy::cpu::_th_multinomial_alias_draw
    CUDA: legacy::cuda::_th_multinomial_alias_draw

- func: lgamma.out(Tensor self, *, Tensor(a!) out) -> Tensor(a!)
  supports_named_tensor: True
  dispatch:
    CPU: _lgamma_out_cpu
    CUDA: _lgamma_out_cuda

- func: lgamma(Tensor self) -> Tensor
  use_c10_dispatcher: full
  supports_named_tensor: True
  variants: method, function
  dispatch:
    CPU: lgamma
    CUDA: lgamma

- func: digamma.out(Tensor self, *, Tensor(a!) out) -> Tensor(a!)
  supports_named_tensor: True

- func: digamma(Tensor self) -> Tensor
  use_c10_dispatcher: full
  supports_named_tensor: True
  variants: method, function

- func: polygamma.out(int n, Tensor self, *, Tensor(a!) out) -> Tensor(a!)
  supports_named_tensor: True

- func: polygamma(int n, Tensor self) -> Tensor
  use_c10_dispatcher: full
  supports_named_tensor: True
  variants: method, function

- func: erfinv(Tensor self) -> Tensor
  use_c10_dispatcher: full
  supports_named_tensor: True
  variants: method, function
  dispatch:
    CPU: erfinv
    CUDA: erfinv

- func: erfinv_(Tensor(a!) self) -> Tensor(a!)
  supports_named_tensor: True
  variants: method
  dispatch:
    CPU: _erfinv__cpu
    CUDA: _erfinv__cuda

- func: erfinv.out(Tensor self, *, Tensor(a!) out) -> Tensor(a!)
  supports_named_tensor: True
  dispatch:
    CPU: _erfinv_out_cpu
    CUDA: _erfinv_out_cuda

- func: sign(Tensor self) -> Tensor
  variants: function, method
  supports_named_tensor: True

- func: sign_(Tensor(a!) self) -> Tensor(a!)
  variants: method
  supports_named_tensor: True

- func: sign.out(Tensor self, *, Tensor(a!) out) -> Tensor(a!)
  supports_named_tensor: True
  dispatch:
    CPU: sign_out
    CUDA: sign_out

- func: dist(Tensor self, Tensor other, Scalar p=2) -> Tensor
  use_c10_dispatcher: full
  variants: method, function
  dispatch:
    CPU: legacy::cpu::_th_dist
    CUDA: legacy::cuda::_th_dist

- func: atan2.out(Tensor self, Tensor other, *, Tensor(a!) out) -> Tensor(a!)
  supports_named_tensor: True

- func: atan2(Tensor self, Tensor other) -> Tensor
  use_c10_dispatcher: full
  supports_named_tensor: True
  variants: method, function

- func: lerp.Scalar_out(Tensor self, Tensor end, Scalar weight, *, Tensor(a!) out) -> Tensor(a!)
  dispatch:
    CPU: lerp_cpu_scalar_out
    CUDA: lerp_cuda_scalar_out

- func: lerp.Tensor_out(Tensor self, Tensor end, Tensor weight, *, Tensor(a!) out) -> Tensor(a!)
  dispatch:
    CPU: lerp_cpu_tensor_out
    CUDA: lerp_cuda_tensor_out

- func: lerp.Scalar(Tensor self, Tensor end, Scalar weight) -> Tensor
  use_c10_dispatcher: full
  variants: method, function
  dispatch:
    CPU: lerp_cpu_scalar
    CUDA: lerp_cuda_scalar

- func: lerp.Tensor(Tensor self, Tensor end, Tensor weight) -> Tensor
  use_c10_dispatcher: full
  variants: method, function
  dispatch:
    CPU: lerp_cpu_tensor
    CUDA: lerp_cuda_tensor

- func: histc.out(Tensor self, int bins=100, Scalar min=0, Scalar max=0, *, Tensor(a!) out) -> Tensor(a!)
  dispatch:
    CPU: legacy::cpu::_th_histc_out
    CUDA: _histc_out_cuda

- func: histc(Tensor self, int bins=100, Scalar min=0, Scalar max=0) -> Tensor
  use_c10_dispatcher: full
  variants: method, function
  dispatch:
    CPU: legacy::cpu::_th_histc
    CUDA: _histc_cuda

- func: fmod.Scalar_out(Tensor self, Scalar other, *, Tensor(a!) out) -> Tensor(a!)
  dispatch:
    CPU: legacy::cpu::_th_fmod_out
    CUDA: legacy::cuda::_th_fmod_out

- func: fmod.Scalar(Tensor self, Scalar other) -> Tensor
  use_c10_dispatcher: full
  variants: method, function
  dispatch:
    CPU: legacy::cpu::_th_fmod
    CUDA: legacy::cuda::_th_fmod

- func: fmod.Tensor_out(Tensor self, Tensor other, *, Tensor(a!) out) -> Tensor(a!)
  dispatch:
    CPU: legacy::cpu::_th_fmod_out
    CUDA: legacy::cuda::_th_fmod_out

- func: fmod.Tensor(Tensor self, Tensor other) -> Tensor
  use_c10_dispatcher: full
  variants: method, function
  dispatch:
    CPU: legacy::cpu::_th_fmod
    CUDA: legacy::cuda::_th_fmod

- func: remainder.Scalar_out(Tensor self, Scalar other, *, Tensor(a!) out) -> Tensor(a!)
  dispatch:
    CPU: legacy::cpu::_th_remainder_out
    CUDA: legacy::cuda::_th_remainder_out

- func: remainder.Scalar(Tensor self, Scalar other) -> Tensor
  use_c10_dispatcher: full
  variants: method, function
  dispatch:
    CPU: legacy::cpu::_th_remainder
    CUDA: legacy::cuda::_th_remainder

- func: remainder.Tensor_out(Tensor self, Tensor other, *, Tensor(a!) out) -> Tensor(a!)
  dispatch:
    CPU: legacy::cpu::_th_remainder_out
    CUDA: legacy::cuda::_th_remainder_out

- func: remainder.Tensor(Tensor self, Tensor other) -> Tensor
  use_c10_dispatcher: full
  variants: method, function
  dispatch:
    CPU: legacy::cpu::_th_remainder
    CUDA: legacy::cuda::_th_remainder

- func: min.out(Tensor self, Tensor other, *, Tensor(a!) out) -> Tensor(a!)
  dispatch:
    CPU: legacy::cpu::_th_min_out
    CUDA: legacy::cuda::_th_min_out

- func: min.other(Tensor self, Tensor other) -> Tensor
  use_c10_dispatcher: full
  variants: method, function
  dispatch:
    CPU: legacy::cpu::_th_min
    CUDA: legacy::cuda::_th_min

- func: min(Tensor self) -> Tensor
  use_c10_dispatcher: full
  variants: method, function
  dispatch:
    CPU: legacy::cpu::_th_min
    CUDA: legacy::cuda::_th_min
    QuantizedCPU: min_quant
  supports_named_tensor: True

- func: max.out(Tensor self, Tensor other, *, Tensor(a!) out) -> Tensor(a!)
  dispatch:
    CPU: legacy::cpu::_th_max_out
    CUDA: legacy::cuda::_th_max_out

- func: max.other(Tensor self, Tensor other) -> Tensor
  use_c10_dispatcher: full
  variants: method, function
  dispatch:
    CPU: legacy::cpu::_th_max
    CUDA: legacy::cuda::_th_max

- func: max(Tensor self) -> Tensor
  use_c10_dispatcher: full
  variants: method, function
  dispatch:
    CPU: legacy::cpu::_th_max
    CUDA: legacy::cuda::_th_max
    QuantizedCPU: max_quant
  supports_named_tensor: True

- func: median(Tensor self) -> Tensor
  use_c10_dispatcher: full
  variants: method, function
  dispatch:
    CPU: median_cpu
    CUDA: median_cuda
  supports_named_tensor: True

- func: sort.values(Tensor self, int dim=-1, bool descending=False, *, Tensor(a!) values, Tensor(b!) indices) -> (Tensor(a!) values, Tensor(b!) indices)
  dispatch:
    CPU: legacy::cpu::_th_sort_out
    CUDA: legacy::cuda::_th_sort_out

- func: sort(Tensor self, int dim=-1, bool descending=False) -> (Tensor values, Tensor indices)
  variants: method, function
  dispatch:
    CPU: legacy::cpu::_th_sort
    CUDA: legacy::cuda::_th_sort
    QuantizedCPU: sort_quant

- func: sort.dimname_values(Tensor self, Dimname dim, bool descending=False, *, Tensor(a!) values, Tensor(b!) indices) -> (Tensor(a!) values, Tensor(b!) indices)

- func: sort.dimname(Tensor self, Dimname dim, bool descending=False) -> (Tensor values, Tensor indices)
  variants: method, function

- func: argsort(Tensor self, int dim=-1, bool descending=False) -> Tensor
  use_c10_dispatcher: full
  variants: method, function

- func: argsort.dimname(Tensor self, Dimname dim, bool descending=False) -> Tensor
  variants: method, function

- func: topk.values(Tensor self, int k, int dim=-1, bool largest=True, bool sorted=True, *, Tensor(a!) values, Tensor(b!) indices) ->(Tensor(a!) values, Tensor(b!) indices)
  dispatch:
    CPU: topk_out_cpu
    CUDA: legacy::cuda::_th_topk_out

- func: topk(Tensor self, int k, int dim=-1, bool largest=True, bool sorted=True) -> (Tensor values, Tensor indices)
  variants: method, function
  dispatch:
    CPU: topk
    CUDA: topk
    QuantizedCPU: quantized_topk_cpu

- func: all(Tensor self) -> Tensor
  use_c10_dispatcher: full
  supports_named_tensor: True
  variants: method, function

- func: any(Tensor self) -> Tensor
  use_c10_dispatcher: full
  supports_named_tensor: True
  variants: method, function

- func: renorm.out(Tensor self, Scalar p, int dim, Scalar maxnorm, *, Tensor(a!) out) -> Tensor(a!)
  dispatch:
    CPU: legacy::cpu::_th_renorm_out
    CUDA: legacy::cuda::_th_renorm_out

- func: renorm(Tensor self, Scalar p, int dim, Scalar maxnorm) -> Tensor
  use_c10_dispatcher: full
  variants: method, function
  dispatch:
    CPU: legacy::cpu::_th_renorm
    CUDA: legacy::cuda::_th_renorm

- func: unfold(Tensor(a) self, int dimension, int size, int step) -> Tensor(a)
  variants: method
  device_guard: False
  dispatch:
    CPU: unfold
    CUDA: unfold

- func: equal(Tensor self, Tensor other) -> bool
  use_c10_dispatcher: full
  variants: method, function
  dispatch:
    CPU: legacy::cpu::_th_equal
    CUDA: legacy::cuda::_th_equal
    QuantizedCPU: quantized_equal
  supports_named_tensor: True

- func: pow.Tensor_Tensor_out(Tensor self, Tensor exponent, *, Tensor(a!) out) -> Tensor(a!)
  supports_named_tensor: True
  dispatch:
    CPU: pow_out
    CUDA: pow_out

- func: pow.Tensor_Tensor(Tensor self, Tensor exponent) -> Tensor
  use_c10_dispatcher: full
  supports_named_tensor: True
  variants: method, function
  dispatch:
    CPU: pow
    CUDA: pow

- func: pow.Scalar_out(Scalar self, Tensor exponent, *, Tensor(a!) out) -> Tensor(a!)
  supports_named_tensor: True
  dispatch:
    CPU: pow_out
    CUDA: pow_out

- func: pow.Scalar(Scalar self, Tensor exponent) -> Tensor
  use_c10_dispatcher: full
  supports_named_tensor: True
  dispatch:
    CPU: pow
    CUDA: pow

- func: normal.Tensor_float_out(Tensor mean, float std=1, *, Generator? generator=None, Tensor(a!) out) -> Tensor(a!)
  dispatch:
    CPU: legacy::cpu::_th_normal_out
    CUDA: normal_out_cuda

- func: normal.Tensor_float(Tensor mean, float std=1, *, Generator? generator=None) -> Tensor
  dispatch:
    CPU: legacy::cpu::_th_normal
    CUDA: normal_cuda

- func: normal.float_Tensor_out(float mean, Tensor std, *, Generator? generator=None, Tensor(a!) out) -> Tensor(a!)
  dispatch:
    CPU: legacy::cpu::_th_normal_out
    CUDA: normal_out_cuda

- func: normal.float_Tensor(float mean, Tensor std, *, Generator? generator=None) -> Tensor
  dispatch:
    CPU: legacy::cpu::_th_normal
    CUDA: normal_cuda

- func: normal.Tensor_Tensor_out(Tensor mean, Tensor std, *, Generator? generator=None, Tensor(a!) out) -> Tensor(a!)
  dispatch:
    CPU: legacy::cpu::_th_normal_out
    CUDA: normal_out_cuda

- func: normal.Tensor_Tensor(Tensor mean, Tensor std, *, Generator? generator=None) -> Tensor
  dispatch:
    CPU: legacy::cpu::_th_normal
    CUDA: normal_cuda

- func: normal.float_float(float mean, float std, int[] size, *, Generator? generator=None, ScalarType? dtype=None, Layout? layout=None, Device? device=None, bool? pin_memory=None) -> Tensor

- func: normal.float_float_out(float mean, float std, int[] size, *, Generator? generator=None, Tensor(a!) out) -> Tensor(a!)

- func: alias(Tensor(a) self) -> Tensor(a)
  variants: method, function
  supports_named_tensor: True

- func: _addr(Tensor self, Tensor vec1, Tensor vec2, *, Scalar beta=1, Scalar alpha=1) -> Tensor
  use_c10_dispatcher: full
  dispatch:
    CPU: legacy::cpu::_th_addr
    CUDA: legacy::cuda::_th_addr

- func: _addr_(Tensor(a!) self, Tensor vec1, Tensor vec2, *, Scalar beta=1, Scalar alpha=1) -> Tensor(a!)
  dispatch:
    CPU: legacy::cpu::_th_addr_
    CUDA: legacy::cuda::_th_addr_

- func: _addr.out(Tensor self, Tensor vec1, Tensor vec2, *, Scalar beta=1, Scalar alpha=1, Tensor(a!) out) -> Tensor(a!)
  dispatch:
    CPU: legacy::cpu::_th_addr_out
    CUDA: legacy::cuda::_th_addr_out

- func: _index_copy_(Tensor(a!) self, int dim, Tensor index, Tensor source) -> Tensor(a!)
  dispatch:
    CPU: legacy::cpu::_th_index_copy_
    CUDA: legacy::cuda::_th_index_copy_

- func: _cumsum(Tensor self, int dim) -> Tensor
  use_c10_dispatcher: full
  dispatch:
    CPU: legacy::cpu::_th_cumsum
    CUDA: legacy::cuda::_th_cumsum

- func: _cumsum.out(Tensor self, int dim, *, Tensor(a!) out) -> Tensor(a!)
  dispatch:
    CPU: legacy::cpu::_th_cumsum_out
    CUDA: legacy::cuda::_th_cumsum_out

- func: _cumprod(Tensor self, int dim) -> Tensor
  use_c10_dispatcher: full
  dispatch:
    CPU: legacy::cpu::_th_cumprod
    CUDA: legacy::cuda::_th_cumprod

- func: _cumprod.out(Tensor self, int dim, *, Tensor(a!) out) -> Tensor(a!)
  dispatch:
    CPU: legacy::cpu::_th_cumprod_out
    CUDA: legacy::cuda::_th_cumprod_out

- func: _var(Tensor self, bool unbiased=True) -> Tensor
  use_c10_dispatcher: full
  dispatch:
    CPU: legacy::cpu::_th_var
    CUDA: legacy::cuda::_th_var
  supports_named_tensor: True

- func: _std(Tensor self, bool unbiased=True) -> Tensor
  use_c10_dispatcher: full
  dispatch:
    CPU: legacy::cpu::_th_std
    CUDA: legacy::cuda::_th_std
  supports_named_tensor: True

- func: _cat(Tensor[] tensors, int dim=0) -> Tensor
  dispatch:
    CPU: legacy::cpu::_th_cat
    CUDA: legacy::cuda::_th_cat

- func: _cat.out(Tensor[] tensors, int dim=0, *, Tensor(a!) out) -> Tensor(a!)
  dispatch:
    CPU: legacy::cpu::_th_cat_out
    CUDA: legacy::cuda::_th_cat_out

- func: _mode(Tensor self, int dim=-1, bool keepdim=False) -> (Tensor, Tensor)
  dispatch:
    CPU: legacy::cpu::_th_mode
    CUDA: legacy::cuda::_th_mode

- func: _mode.values(Tensor self, int dim=-1, bool keepdim=False, *, Tensor(a!) values, Tensor(b!) indices) -> (Tensor(a!), Tensor(b!))
  dispatch:
    CPU: legacy::cpu::_th_mode_out
    CUDA: legacy::cuda::_th_mode_out

- func: _max(Tensor self, int dim, bool keepdim=False) -> (Tensor, Tensor)
  dispatch:
    CPU: legacy::cpu::_th_max
    CUDA: legacy::cuda::_th_max

- func: _max.max(Tensor self, int dim, bool keepdim=False, *, Tensor(a!) max, Tensor(b!) max_indices) -> (Tensor(a!), Tensor(b!))
  dispatch:
    CPU: legacy::cpu::_th_max_out
    CUDA: legacy::cuda::_th_max_out

- func: _min(Tensor self, int dim, bool keepdim=False) -> (Tensor, Tensor)
  dispatch:
    CPU: legacy::cpu::_th_min
    CUDA: legacy::cuda::_th_min

- func: _min.min(Tensor self, int dim, bool keepdim=False, *, Tensor(a!) min, Tensor(b!) min_indices) -> (Tensor(a!), Tensor(b!))
  dispatch:
    CPU: legacy::cpu::_th_min_out
    CUDA: legacy::cuda::_th_min_out

## NN wrappers

- func: binary_cross_entropy.out(Tensor self, Tensor target, Tensor? weight=None, int reduction=Mean, *, Tensor(a!) out) -> Tensor(a!)
  python_module: nn
  dispatch:
    CPU: legacy::cpu::_thnn_binary_cross_entropy_forward_out
    CUDA: legacy::cuda::_thnn_binary_cross_entropy_forward_out

- func: binary_cross_entropy(Tensor self, Tensor target, Tensor? weight=None, int reduction=Mean) -> Tensor
  python_module: nn
  dispatch:
    CPU: legacy::cpu::_thnn_binary_cross_entropy_forward
    CUDA: legacy::cuda::_thnn_binary_cross_entropy_forward

- func: binary_cross_entropy_backward.grad_input(Tensor grad_output, Tensor self, Tensor target, Tensor? weight=None, int reduction=Mean, *, Tensor(a!) grad_input) -> Tensor(a!)
  python_module: nn
  dispatch:
    CPU: legacy::cpu::_thnn_binary_cross_entropy_backward_out
    CUDA: legacy::cuda::_thnn_binary_cross_entropy_backward_out

- func: binary_cross_entropy_backward(Tensor grad_output, Tensor self, Tensor target, Tensor? weight=None, int reduction=Mean) -> Tensor
  python_module: nn
  dispatch:
    CPU: legacy::cpu::_thnn_binary_cross_entropy_backward
    CUDA: legacy::cuda::_thnn_binary_cross_entropy_backward

- func: mse_loss.out(Tensor self, Tensor target, int reduction=Mean, *, Tensor(a!) out) -> Tensor(a!)
  python_module: nn

- func: mse_loss(Tensor self, Tensor target, int reduction=Mean) -> Tensor
  use_c10_dispatcher: full
  python_module: nn

- func: mse_loss_backward.grad_input(Tensor grad_output, Tensor self, Tensor target, int reduction, *, Tensor(a!) grad_input) -> Tensor(a!)
  python_module: nn
  dispatch:
    CPU: mse_loss_backward_out
    CUDA: mse_loss_backward_out

- func: mse_loss_backward(Tensor grad_output, Tensor self, Tensor target, int reduction) -> Tensor
  use_c10_dispatcher: full
  python_module: nn
  dispatch:
    CPU: mse_loss_backward
    CUDA: mse_loss_backward

- func: l1_loss.out(Tensor self, Tensor target, int reduction=Mean, *, Tensor(a!) out) -> Tensor(a!)
  python_module: nn

- func: l1_loss(Tensor self, Tensor target, int reduction=Mean) -> Tensor
  use_c10_dispatcher: full
  python_module: nn

- func: l1_loss_backward.grad_input(Tensor grad_output, Tensor self, Tensor target, int reduction, *, Tensor(a!) grad_input) -> Tensor(a!)
  python_module: nn
  dispatch:
    CPU: l1_loss_backward_out
    CUDA: l1_loss_backward_out

- func: l1_loss_backward(Tensor grad_output, Tensor self, Tensor target, int reduction) -> Tensor
  use_c10_dispatcher: full
  python_module: nn

- func: multi_margin_loss.out(Tensor self, Tensor target, Scalar p=1, Scalar margin=1, Tensor? weight=None, int reduction=Mean, *, Tensor(a!) out) -> Tensor(a!)
  python_module: nn
  dispatch:
    CPU: multi_margin_loss_cpu_out
    CUDA: legacy::cuda::_thnn_multi_margin_loss_forward_out

- func: multi_margin_loss(Tensor self, Tensor target, Scalar p=1, Scalar margin=1, Tensor? weight=None, int reduction=Mean) -> Tensor
  python_module: nn
  dispatch:
    CPU: multi_margin_loss_cpu
    CUDA: legacy::cuda::_thnn_multi_margin_loss_forward

- func: multi_margin_loss_backward.grad_input(Tensor grad_output, Tensor self, Tensor target, Scalar p, Scalar margin, Tensor? weight=None, int reduction=Mean, *, Tensor(a!) grad_input) -> Tensor(a!)
  python_module: nn
  dispatch:
    CPU: multi_margin_loss_cpu_backward_out
    CUDA: legacy::cuda::_thnn_multi_margin_loss_backward_out

- func: multi_margin_loss_backward(Tensor grad_output, Tensor self, Tensor target, Scalar p, Scalar margin, Tensor? weight=None, int reduction=Mean) -> Tensor
  python_module: nn
  dispatch:
    CPU: multi_margin_loss_cpu_backward
    CUDA: legacy::cuda::_thnn_multi_margin_loss_backward

- func: multilabel_margin_loss.out(Tensor self, Tensor target, int reduction=Mean, *, Tensor(a!) out) -> Tensor(a!)
  python_module: nn

- func: multilabel_margin_loss(Tensor self, Tensor target, int reduction=Mean) -> Tensor
  use_c10_dispatcher: full
  python_module: nn

- func: multilabel_margin_loss_forward.output(Tensor self, Tensor target, int reduction, *, Tensor(a!) output, Tensor(b!) is_target) -> (Tensor(a!), Tensor(b!))
  python_module: nn
  dispatch:
    CPU: multilabel_margin_loss_forward_out_cpu
    CUDA: legacy::cuda::_thnn_multilabel_margin_loss_forward_out

- func: multilabel_margin_loss_forward(Tensor self, Tensor target, int reduction) -> (Tensor output, Tensor is_target)
  python_module: nn
  dispatch:
    CPU: multilabel_margin_loss_forward_cpu
    CUDA: legacy::cuda::_thnn_multilabel_margin_loss_forward

- func: multilabel_margin_loss_backward.grad_input(Tensor grad_output, Tensor self, Tensor target, int reduction, Tensor is_target, *, Tensor(a!) grad_input) -> Tensor(a!)
  python_module: nn
  dispatch:
    CPU: multilabel_margin_loss_backward_cpu_out
    CUDA: legacy::cuda::_thnn_multilabel_margin_loss_backward_out

- func: multilabel_margin_loss_backward(Tensor grad_output, Tensor self, Tensor target, int reduction, Tensor is_target) -> Tensor
  use_c10_dispatcher: full
  python_module: nn
  dispatch:
    CPU: multilabel_margin_loss_backward_cpu
    CUDA: legacy::cuda::_thnn_multilabel_margin_loss_backward

- func: nll_loss.out(Tensor self, Tensor target, Tensor? weight=None, int reduction=Mean, int ignore_index=-100, *, Tensor(a!) out) -> Tensor(a!)
  python_module: nn

- func: nll_loss(Tensor self, Tensor target, Tensor? weight=None, int reduction=Mean, int ignore_index=-100) -> Tensor
  python_module: nn

- func: nll_loss_forward.output(Tensor self, Tensor target, Tensor? weight, int reduction, int ignore_index, *, Tensor(a!) output, Tensor(b!) total_weight) -> (Tensor(a!), Tensor(b!))
  python_module: nn
  dispatch:
    CPU: nll_loss_forward_out_cpu
    CUDA: legacy::cuda::_thnn_nll_loss_forward_out

- func: nll_loss_forward(Tensor self, Tensor target, Tensor? weight, int reduction, int ignore_index) -> (Tensor output, Tensor total_weight)
  python_module: nn
  dispatch:
    CPU: nll_loss_forward_cpu
    CUDA: legacy::cuda::_thnn_nll_loss_forward

- func: nll_loss_backward.grad_input(Tensor grad_output, Tensor self, Tensor target, Tensor? weight, int reduction, int ignore_index, Tensor total_weight, *, Tensor(a!) grad_input) -> Tensor(a!)
  python_module: nn
  dispatch:
    CPU: nll_loss_backward_out_cpu
    CUDA: legacy::cuda::_thnn_nll_loss_backward_out

- func: nll_loss_backward(Tensor grad_output, Tensor self, Tensor target, Tensor? weight, int reduction, int ignore_index, Tensor total_weight) -> Tensor
  python_module: nn
  dispatch:
    CPU: nll_loss_backward_cpu
    CUDA: legacy::cuda::_thnn_nll_loss_backward

- func: nll_loss2d.out(Tensor self, Tensor target, Tensor? weight=None, int reduction=Mean, int ignore_index=-100, *, Tensor(a!) out) -> Tensor(a!)
  python_module: nn

- func: nll_loss2d(Tensor self, Tensor target, Tensor? weight=None, int reduction=Mean, int ignore_index=-100) -> Tensor
  python_module: nn

- func: nll_loss2d_forward.output(Tensor self, Tensor target, Tensor? weight, int reduction, int ignore_index, *, Tensor(a!) output, Tensor(b!) total_weight) -> (Tensor(a!), Tensor(b!))
  python_module: nn
  dispatch:
    CPU: nll_loss2d_forward_out_cpu
    CUDA: legacy::cuda::_thnn_nll_loss2d_forward_out

- func: nll_loss2d_forward(Tensor self, Tensor target, Tensor? weight, int reduction, int ignore_index) -> (Tensor output, Tensor total_weight)
  python_module: nn
  dispatch:
    CPU: nll_loss2d_forward_cpu
    CUDA: legacy::cuda::_thnn_nll_loss2d_forward

- func: nll_loss2d_backward.grad_input(Tensor grad_output, Tensor self, Tensor target, Tensor? weight, int reduction, int ignore_index, Tensor total_weight, *, Tensor(a!) grad_input) -> Tensor(a!)
  python_module: nn
  dispatch:
    CPU: nll_loss2d_backward_out_cpu
    CUDA: legacy::cuda::_thnn_nll_loss2d_backward_out

- func: nll_loss2d_backward(Tensor grad_output, Tensor self, Tensor target, Tensor? weight, int reduction, int ignore_index, Tensor total_weight) -> Tensor
  python_module: nn
  dispatch:
    CPU: nll_loss2d_backward_cpu
    CUDA: legacy::cuda::_thnn_nll_loss2d_backward

- func: smooth_l1_loss.out(Tensor self, Tensor target, int reduction=Mean, *, Tensor(a!) out) -> Tensor(a!)
  python_module: nn
  dispatch:
    CPU: smooth_l1_loss_out
    CUDA: smooth_l1_loss_out

- func: smooth_l1_loss(Tensor self, Tensor target, int reduction=Mean) -> Tensor
  use_c10_dispatcher: full
  python_module: nn

- func: smooth_l1_loss_backward.grad_input(Tensor grad_output, Tensor self, Tensor target, int reduction, *, Tensor(a!) grad_input) -> Tensor(a!)
  python_module: nn
  dispatch:
    CPU: smooth_l1_loss_backward_out
    CUDA: smooth_l1_loss_backward_out

- func: smooth_l1_loss_backward(Tensor grad_output, Tensor self, Tensor target, int reduction) -> Tensor
  use_c10_dispatcher: full
  python_module: nn

- func: soft_margin_loss.out(Tensor self, Tensor target, int reduction=Mean, *, Tensor(a!) out) -> Tensor(a!)
  python_module: nn
  dispatch:
    CPU: legacy::cpu::_thnn_soft_margin_loss_forward_out
    CUDA: legacy::cuda::_thnn_soft_margin_loss_forward_out

- func: soft_margin_loss(Tensor self, Tensor target, int reduction=Mean) -> Tensor
  use_c10_dispatcher: full
  python_module: nn
  dispatch:
    CPU: legacy::cpu::_thnn_soft_margin_loss_forward
    CUDA: legacy::cuda::_thnn_soft_margin_loss_forward

- func: soft_margin_loss_backward.grad_input(Tensor grad_output, Tensor self, Tensor target, int reduction, *, Tensor(a!) grad_input) -> Tensor(a!)
  python_module: nn
  dispatch:
    CPU: legacy::cpu::_thnn_soft_margin_loss_backward_out
    CUDA: legacy::cuda::_thnn_soft_margin_loss_backward_out

- func: soft_margin_loss_backward(Tensor grad_output, Tensor self, Tensor target, int reduction) -> Tensor
  use_c10_dispatcher: full
  python_module: nn
  dispatch:
    CPU: legacy::cpu::_thnn_soft_margin_loss_backward
    CUDA: legacy::cuda::_thnn_soft_margin_loss_backward

- func: elu.out(Tensor self, Scalar alpha=1, Scalar scale=1, Scalar input_scale=1, *, Tensor(a!) out) -> Tensor(a!)
  python_module: nn
  dispatch:
    CPU: legacy::cpu::_thnn_elu_forward_out
    CUDA: legacy::cuda::_thnn_elu_forward_out

- func: elu(Tensor self, Scalar alpha=1, Scalar scale=1, Scalar input_scale=1) -> Tensor
  use_c10_dispatcher: full
  python_module: nn
  dispatch:
    CPU: legacy::cpu::_thnn_elu_forward
    CUDA: legacy::cuda::_thnn_elu_forward

- func: elu_backward.grad_input(Tensor grad_output, Scalar alpha, Scalar scale, Scalar input_scale, Tensor output, *, Tensor(a!) grad_input) -> Tensor(a!)
  python_module: nn
  dispatch:
    CPU: legacy::cpu::_thnn_elu_backward_out
    CUDA: legacy::cuda::_thnn_elu_backward_out

- func: elu_backward(Tensor grad_output, Scalar alpha, Scalar scale, Scalar input_scale, Tensor output) -> Tensor
  use_c10_dispatcher: full
  python_module: nn
  dispatch:
    CPU: legacy::cpu::_thnn_elu_backward
    CUDA: legacy::cuda::_thnn_elu_backward

- func: elu_(Tensor(a!) self, Scalar alpha=1, Scalar scale=1, Scalar input_scale=1) -> Tensor(a!)
  python_module: nn
  dispatch:
    CPU: legacy::cpu::_thnn_elu_forward_
    CUDA: legacy::cuda::_thnn_elu_forward_

- func: glu.out(Tensor self, int dim=-1, *, Tensor(a!) out) -> Tensor(a!)
  python_module: nn
  dispatch:
    CPU: legacy::cpu::_thnn_glu_forward_out
    CUDA: legacy::cuda::_thnn_glu_forward_out

- func: glu(Tensor self, int dim=-1) -> Tensor
  use_c10_dispatcher: full
  python_module: nn
  dispatch:
    CPU: legacy::cpu::_thnn_glu_forward
    CUDA: legacy::cuda::_thnn_glu_forward

- func: glu_backward.grad_input(Tensor grad_output, Tensor self, int dim, *, Tensor(a!) grad_input) -> Tensor(a!)
  python_module: nn
  dispatch:
    CPU: legacy::cpu::_thnn_glu_backward_out
    CUDA: legacy::cuda::_thnn_glu_backward_out

- func: glu_backward(Tensor grad_output, Tensor self, int dim) -> Tensor
  use_c10_dispatcher: full
  python_module: nn
  dispatch:
    CPU: legacy::cpu::_thnn_glu_backward
    CUDA: legacy::cuda::_thnn_glu_backward

- func: hardtanh.out(Tensor self, Scalar min_val=-1, Scalar max_val=1, *, Tensor(a!) out) -> Tensor(a!)
  python_module: nn
  dispatch:
    CPU: legacy::cpu::_thnn_hardtanh_forward_out
    CUDA: legacy::cuda::_thnn_hardtanh_forward_out

- func: hardtanh(Tensor self, Scalar min_val=-1, Scalar max_val=1) -> Tensor
  use_c10_dispatcher: full
  python_module: nn
  dispatch:
    CPU: legacy::cpu::_thnn_hardtanh_forward
    CUDA: legacy::cuda::_thnn_hardtanh_forward

- func: hardtanh_backward.grad_input(Tensor grad_output, Tensor self, Scalar min_val, Scalar max_val, *, Tensor(a!) grad_input) -> Tensor(a!)
  python_module: nn
  dispatch:
    CPU: legacy::cpu::_thnn_hardtanh_backward_out
    CUDA: legacy::cuda::_thnn_hardtanh_backward_out

- func: hardtanh_backward(Tensor grad_output, Tensor self, Scalar min_val, Scalar max_val) -> Tensor
  use_c10_dispatcher: full
  python_module: nn
  dispatch:
    CPU: legacy::cpu::_thnn_hardtanh_backward
    CUDA: legacy::cuda::_thnn_hardtanh_backward

- func: hardtanh_(Tensor(a!) self, Scalar min_val=-1, Scalar max_val=1) -> Tensor(a!)
  python_module: nn
  dispatch:
    CPU: legacy::cpu::_thnn_hardtanh_forward_
    CUDA: legacy::cuda::_thnn_hardtanh_forward_

- func: leaky_relu.out(Tensor self, Scalar negative_slope=0.01, *, Tensor(a!) out) -> Tensor(a!)
  python_module: nn
  dispatch:
    CPU: legacy::cpu::_thnn_leaky_relu_forward_out
    CUDA: legacy::cuda::_thnn_leaky_relu_forward_out

- func: leaky_relu(Tensor self, Scalar negative_slope=0.01) -> Tensor
  use_c10_dispatcher: full
  python_module: nn
  dispatch:
    CPU: legacy::cpu::_thnn_leaky_relu_forward
    CUDA: legacy::cuda::_thnn_leaky_relu_forward

- func: leaky_relu_backward.grad_input(Tensor grad_output, Tensor self, Scalar negative_slope, *, Tensor(a!) grad_input) -> Tensor(a!)
  python_module: nn
  dispatch:
    CPU: legacy::cpu::_thnn_leaky_relu_backward_out
    CUDA: legacy::cuda::_thnn_leaky_relu_backward_out

- func: leaky_relu_backward(Tensor grad_output, Tensor self, Scalar negative_slope) -> Tensor
  use_c10_dispatcher: full
  python_module: nn
  dispatch:
    CPU: legacy::cpu::_thnn_leaky_relu_backward
    CUDA: legacy::cuda::_thnn_leaky_relu_backward

- func: leaky_relu_(Tensor(a!) self, Scalar negative_slope=0.01) -> Tensor(a!)
  python_module: nn
  dispatch:
    CPU: legacy::cpu::_thnn_leaky_relu_forward_
    CUDA: legacy::cuda::_thnn_leaky_relu_forward_

- func: log_sigmoid.out(Tensor self, *, Tensor(a!) out) -> Tensor(a!)
  python_module: nn

- func: log_sigmoid(Tensor self) -> Tensor
  use_c10_dispatcher: full
  python_module: nn

- func: log_sigmoid_forward.output(Tensor self, *, Tensor(a!) output, Tensor(b!) buffer) -> (Tensor(a!), Tensor(b!))
  python_module: nn
  dispatch:
    CPU: legacy::cpu::_thnn_log_sigmoid_forward_out
    CUDA: legacy::cuda::_thnn_log_sigmoid_forward_out

- func: log_sigmoid_forward(Tensor self) -> (Tensor output, Tensor buffer)
  python_module: nn
  dispatch:
    CPU: legacy::cpu::_thnn_log_sigmoid_forward
    CUDA: legacy::cuda::_thnn_log_sigmoid_forward

- func: log_sigmoid_backward.grad_input(Tensor grad_output, Tensor self, Tensor buffer, *, Tensor(a!) grad_input) -> Tensor(a!)
  python_module: nn
  dispatch:
    CPU: legacy::cpu::_thnn_log_sigmoid_backward_out
    CUDA: legacy::cuda::_thnn_log_sigmoid_backward_out

- func: log_sigmoid_backward(Tensor grad_output, Tensor self, Tensor buffer) -> Tensor
  use_c10_dispatcher: full
  python_module: nn
  dispatch:
    CPU: legacy::cpu::_thnn_log_sigmoid_backward
    CUDA: legacy::cuda::_thnn_log_sigmoid_backward

- func: rrelu_with_noise.out(Tensor self, Tensor noise, Scalar lower=0.125, Scalar upper=0.3333333333333333, bool training=False, Generator? generator=None, *, Tensor(a!) out) -> Tensor(a!)
  python_module: nn
  dispatch:
    CPU: legacy::cpu::_thnn_rrelu_with_noise_forward_out
    CUDA: legacy::cuda::_thnn_rrelu_with_noise_forward_out

- func: rrelu_with_noise(Tensor self, Tensor noise, Scalar lower=0.125, Scalar upper=0.3333333333333333, bool training=False, Generator? generator=None) -> Tensor
  python_module: nn
  dispatch:
    CPU: legacy::cpu::_thnn_rrelu_with_noise_forward
    CUDA: legacy::cuda::_thnn_rrelu_with_noise_forward

- func: rrelu_with_noise_backward.grad_input(Tensor grad_output, Tensor self, Tensor noise, Scalar lower, Scalar upper, bool training, *, Tensor(a!) grad_input) -> Tensor(a!)
  python_module: nn
  dispatch:
    CPU: legacy::cpu::_thnn_rrelu_with_noise_backward_out
    CUDA: legacy::cuda::_thnn_rrelu_with_noise_backward_out

- func: rrelu_with_noise_backward(Tensor grad_output, Tensor self, Tensor noise, Scalar lower, Scalar upper, bool training) -> Tensor
  use_c10_dispatcher: full
  python_module: nn
  dispatch:
    CPU: legacy::cpu::_thnn_rrelu_with_noise_backward
    CUDA: legacy::cuda::_thnn_rrelu_with_noise_backward

- func: rrelu_with_noise_(Tensor(a!) self, Tensor noise, Scalar lower=0.125, Scalar upper=0.3333333333333333, bool training=False, Generator? generator=None) -> Tensor(a!)
  python_module: nn
  dispatch:
    CPU: legacy::cpu::_thnn_rrelu_with_noise_forward_
    CUDA: legacy::cuda::_thnn_rrelu_with_noise_forward_

- func: softplus.out(Tensor self, Scalar beta=1, Scalar threshold=20, *, Tensor(a!) out) -> Tensor(a!)
  python_module: nn
  dispatch:
    CPU: legacy::cpu::_thnn_softplus_forward_out
    CUDA: legacy::cuda::_thnn_softplus_forward_out

- func: softplus(Tensor self, Scalar beta=1, Scalar threshold=20) -> Tensor
  use_c10_dispatcher: full
  python_module: nn
  dispatch:
    CPU: legacy::cpu::_thnn_softplus_forward
    CUDA: legacy::cuda::_thnn_softplus_forward

- func: softplus_backward.grad_input(Tensor grad_output, Tensor self, Scalar beta, Scalar threshold, Tensor output, *, Tensor(a!) grad_input) -> Tensor(a!)
  python_module: nn
  dispatch:
    CPU: legacy::cpu::_thnn_softplus_backward_out
    CUDA: legacy::cuda::_thnn_softplus_backward_out

- func: softplus_backward(Tensor grad_output, Tensor self, Scalar beta, Scalar threshold, Tensor output) -> Tensor
  use_c10_dispatcher: full
  python_module: nn
  dispatch:
    CPU: legacy::cpu::_thnn_softplus_backward
    CUDA: legacy::cuda::_thnn_softplus_backward

- func: softshrink.out(Tensor self, Scalar lambd=0.5, *, Tensor(a!) out) -> Tensor(a!)
  python_module: nn
  dispatch:
    CPU: legacy::cpu::_thnn_softshrink_forward_out
    CUDA: legacy::cuda::_thnn_softshrink_forward_out

- func: softshrink(Tensor self, Scalar lambd=0.5) -> Tensor
  use_c10_dispatcher: full
  python_module: nn
  dispatch:
    CPU: legacy::cpu::_thnn_softshrink_forward
    CUDA: legacy::cuda::_thnn_softshrink_forward

- func: softshrink_backward.grad_input(Tensor grad_output, Tensor self, Scalar lambd, *, Tensor(a!) grad_input) -> Tensor(a!)
  python_module: nn
  dispatch:
    CPU: legacy::cpu::_thnn_softshrink_backward_out
    CUDA: legacy::cuda::_thnn_softshrink_backward_out

- func: softshrink_backward(Tensor grad_output, Tensor self, Scalar lambd) -> Tensor
  use_c10_dispatcher: full
  python_module: nn
  dispatch:
    CPU: legacy::cpu::_thnn_softshrink_backward
    CUDA: legacy::cuda::_thnn_softshrink_backward

- func: adaptive_avg_pool2d.out(Tensor self, int[2] output_size, *, Tensor(a!) out) -> Tensor(a!)
  python_module: nn
  dispatch:
    CPU: adaptive_avg_pool2d_out_cpu
    CUDA: adaptive_avg_pool2d_out_cuda
    MkldnnCPU: mkldnn_adaptive_avg_pool2d_out

- func: adaptive_avg_pool2d(Tensor self, int[2] output_size) -> Tensor
  python_module: nn

- func: mkldnn_adaptive_avg_pool2d(Tensor self, int[2] output_size) -> Tensor
  dispatch:
    MkldnnCPU: mkldnn_adaptive_avg_pool2d
  requires_tensor: True

- func: _adaptive_avg_pool2d(Tensor self, int[2] output_size) -> Tensor
  dispatch:
    CPU: adaptive_avg_pool2d_cpu
    CUDA: adaptive_avg_pool2d_cuda
    QuantizedCPU: quantized_adaptive_avg_pool2d

- func: _adaptive_avg_pool2d_backward(Tensor grad_output, Tensor self) -> Tensor
  use_c10_dispatcher: full
  python_module: nn
  dispatch:
    CPU: adaptive_avg_pool2d_backward_cpu
    CUDA: adaptive_avg_pool2d_backward_cuda

- func: adaptive_avg_pool3d.out(Tensor self, int[3] output_size, *, Tensor(a!) out) -> Tensor(a!)
  python_module: nn
  dispatch:
    CPU: adaptive_avg_pool3d_out_cpu
    CUDA: adaptive_avg_pool3d_out_cuda

- func: adaptive_avg_pool3d(Tensor self, int[3] output_size) -> Tensor
  python_module: nn
  dispatch:
    CPU: adaptive_avg_pool3d_cpu
    CUDA: adaptive_avg_pool3d_cuda

- func: adaptive_avg_pool3d_backward.grad_input(Tensor grad_output, Tensor self, *, Tensor(a!) grad_input) -> Tensor(a!)
  python_module: nn
  dispatch:
    CPU: adaptive_avg_pool3d_backward_out_cpu
    CUDA: adaptive_avg_pool3d_backward_out_cuda

- func: adaptive_avg_pool3d_backward(Tensor grad_output, Tensor self) -> Tensor
  use_c10_dispatcher: full
  python_module: nn
  dispatch:
    CPU: adaptive_avg_pool3d_backward_cpu
    CUDA: adaptive_avg_pool3d_backward_cuda

# Return: (Tensor output, Tensor indices)
- func: adaptive_max_pool2d.out(Tensor self, int[2] output_size, *, Tensor(a!) out, Tensor(b!) indices) -> (Tensor(a!), Tensor(b!))
  python_module: nn
  dispatch:
    CPU: adaptive_max_pool2d_out_cpu
    CUDA: adaptive_max_pool2d_out_cuda

# Return: (Tensor output, Tensor indices)
- func: adaptive_max_pool2d(Tensor self, int[2] output_size) -> (Tensor, Tensor)
  python_module: nn
  dispatch:
    CPU: adaptive_max_pool2d_cpu
    CUDA: adaptive_max_pool2d_cuda

- func: adaptive_max_pool2d_backward.grad_input(Tensor grad_output, Tensor self, Tensor indices, *, Tensor(a!) grad_input) -> Tensor(a!)
  python_module: nn
  dispatch:
    CPU: adaptive_max_pool2d_backward_out_cpu
    CUDA: adaptive_max_pool2d_backward_out_cuda

- func: adaptive_max_pool2d_backward(Tensor grad_output, Tensor self, Tensor indices) -> Tensor
  use_c10_dispatcher: full
  python_module: nn
  dispatch:
    CPU: adaptive_max_pool2d_backward_cpu
    CUDA: adaptive_max_pool2d_backward_cuda

# Return: (Tensor output, Tensor indices)
- func: adaptive_max_pool3d.out(Tensor self, int[3] output_size, *, Tensor(a!) out, Tensor(b!) indices) -> (Tensor(a!), Tensor(b!))
  python_module: nn
  dispatch:
    CPU: adaptive_max_pool3d_out_cpu
    CUDA: adaptive_max_pool3d_out_cuda

# Return: (Tensor output, Tensor indices)
- func: adaptive_max_pool3d(Tensor self, int[3] output_size) -> (Tensor, Tensor)
  python_module: nn
  dispatch:
    CPU: adaptive_max_pool3d_cpu
    CUDA: adaptive_max_pool3d_cuda

- func: adaptive_max_pool3d_backward.grad_input(Tensor grad_output, Tensor self, Tensor indices, *, Tensor(a!) grad_input) -> Tensor(a!)
  python_module: nn
  dispatch:
    CPU: adaptive_max_pool3d_backward_out_cpu
    CUDA: adaptive_max_pool3d_backward_out_cuda

- func: adaptive_max_pool3d_backward(Tensor grad_output, Tensor self, Tensor indices) -> Tensor
  use_c10_dispatcher: full
  python_module: nn
  dispatch:
    CPU: adaptive_max_pool3d_backward_cpu
    CUDA: adaptive_max_pool3d_backward_cuda

- func: avg_pool2d.out(Tensor self, int[2] kernel_size, int[2] stride=[], int[2] padding=0, bool ceil_mode=False, bool count_include_pad=True, int? divisor_override=None, *, Tensor(a!) out) -> Tensor(a!)
  python_module: nn
  dispatch:
    CPU: avg_pool2d_out_cpu
    CUDA: avg_pool2d_out_cuda
    MkldnnCPU: mkldnn_avg_pool2d_out

- func: avg_pool2d(Tensor self, int[2] kernel_size, int[2] stride=[], int[2] padding=0, bool ceil_mode=False, bool count_include_pad=True, int? divisor_override=None) -> Tensor
  python_module: nn
  dispatch:
    CPU: avg_pool2d_cpu
    CUDA: avg_pool2d_cuda
    MkldnnCPU: mkldnn_avg_pool2d
    QuantizedCPU: quantized_avg_pool2d

- func: avg_pool2d_backward.grad_input(Tensor grad_output, Tensor self, int[2] kernel_size, int[2] stride, int[2] padding, bool ceil_mode, bool count_include_pad, int? divisor_override, *, Tensor(a!) grad_input) -> Tensor(a!)
  python_module: nn
  dispatch:
    CPU: avg_pool2d_backward_out_cpu
    CUDA: avg_pool2d_backward_out_cuda

- func: avg_pool2d_backward(Tensor grad_output, Tensor self, int[2] kernel_size, int[2] stride, int[2] padding, bool ceil_mode, bool count_include_pad, int? divisor_override) -> Tensor
  python_module: nn
  dispatch:
    CPU: avg_pool2d_backward_cpu
    CUDA: avg_pool2d_backward_cuda

- func: avg_pool3d.out(Tensor self, int[3] kernel_size, int[3] stride=[], int[3] padding=0, bool ceil_mode=False, bool count_include_pad=True, int? divisor_override=None, *, Tensor(a!) out) -> Tensor(a!)
  python_module: nn
  dispatch:
    CPU: avg_pool3d_out_cpu
    CUDA: avg_pool3d_out_cuda

- func: avg_pool3d(Tensor self, int[3] kernel_size, int[3] stride=[], int[3] padding=0, bool ceil_mode=False, bool count_include_pad=True, int? divisor_override=None) -> Tensor
  python_module: nn
  dispatch:
    CPU: avg_pool3d_cpu
    CUDA: avg_pool3d_cuda

- func: avg_pool3d_backward.grad_input(Tensor grad_output, Tensor self, int[3] kernel_size, int[3] stride, int[3] padding, bool ceil_mode, bool count_include_pad, int? divisor_override, *, Tensor(a!) grad_input) -> Tensor(a!)
  python_module: nn
  dispatch:
    CPU: avg_pool3d_backward_out_cpu
    CUDA: avg_pool3d_backward_out_cuda

- func: avg_pool3d_backward(Tensor grad_output, Tensor self, int[3] kernel_size, int[3] stride, int[3] padding, bool ceil_mode, bool count_include_pad, int? divisor_override) -> Tensor
  python_module: nn
  dispatch:
    CPU: avg_pool3d_backward_cpu
    CUDA: avg_pool3d_backward_cuda

# Return: (Tensor output, Tensor indices)
- func: fractional_max_pool2d.output(Tensor self, int[2] kernel_size, int[2] output_size, Tensor random_samples, *, Tensor(a!) output, Tensor(b!) indices) -> (Tensor(a!), Tensor(b!))
  python_module: nn
  dispatch:
    CPU: fractional_max_pool2d_out_cpu
    CUDA: fractional_max_pool2d_out_cuda

# Return: (Tensor output, Tensor indices)
- func: fractional_max_pool2d(Tensor self, int[2] kernel_size, int[2] output_size, Tensor random_samples) -> (Tensor, Tensor)
  python_module: nn
  dispatch:
    CPU: fractional_max_pool2d_cpu
    CUDA: fractional_max_pool2d_cuda

- func: fractional_max_pool2d_backward.grad_input(Tensor grad_output, Tensor self, int[2] kernel_size, int[2] output_size, Tensor indices, *, Tensor(a!) grad_input) -> Tensor(a!)
  python_module: nn
  dispatch:
    CPU: fractional_max_pool2d_backward_out_cpu
    CUDA: fractional_max_pool2d_backward_out_cuda

- func: fractional_max_pool2d_backward(Tensor grad_output, Tensor self, int[2] kernel_size, int[2] output_size, Tensor indices) -> Tensor
  python_module: nn
  dispatch:
    CPU: fractional_max_pool2d_backward_cpu
    CUDA: fractional_max_pool2d_backward_cuda

# Return: (Tensor output, Tensor indices)
- func: fractional_max_pool3d.output(Tensor self, int[3] kernel_size, int[3] output_size, Tensor random_samples, *, Tensor(a!) output, Tensor(b!) indices) -> (Tensor(a!), Tensor(b!))
  python_module: nn
  dispatch:
    CPU: fractional_max_pool3d_out_cpu
    CUDA: fractional_max_pool3d_out_cuda

# Return: (Tensor output, Tensor indices)
- func: fractional_max_pool3d(Tensor self, int[3] kernel_size, int[3] output_size, Tensor random_samples) -> (Tensor, Tensor)
  python_module: nn
  dispatch:
    CPU: fractional_max_pool3d_cpu
    CUDA: fractional_max_pool3d_cuda

- func: fractional_max_pool3d_backward.grad_input(Tensor grad_output, Tensor self, int[3] kernel_size, int[3] output_size, Tensor indices, *, Tensor(a!) grad_input) -> Tensor(a!)
  python_module: nn
  dispatch:
    CPU: fractional_max_pool3d_backward_out_cpu
    CUDA: fractional_max_pool3d_backward_out_cuda

- func: fractional_max_pool3d_backward(Tensor grad_output, Tensor self, int[3] kernel_size, int[3] output_size, Tensor indices) -> Tensor
  python_module: nn
  dispatch:
    CPU: fractional_max_pool3d_backward_cpu
    CUDA: fractional_max_pool3d_backward_cuda

# Return: (Tensor output, Tensor indices)
- func: max_pool2d_with_indices.out(Tensor self, int[2] kernel_size, int[2] stride=[], int[2] padding=0, int[2] dilation=1, bool ceil_mode=False, *, Tensor(a!) out, Tensor(b!) indices) -> (Tensor(a!), Tensor(b!))
  python_module: nn
  dispatch:
    CPU: max_pool2d_with_indices_out_cpu
    CUDA: max_pool2d_with_indices_out_cuda

# Return: (Tensor output, Tensor indices)
- func: max_pool2d_with_indices(Tensor self, int[2] kernel_size, int[2] stride=[], int[2] padding=0, int[2] dilation=1, bool ceil_mode=False) -> (Tensor, Tensor)
  python_module: nn
  dispatch:
    CPU: max_pool2d_with_indices_cpu
    CUDA: max_pool2d_with_indices_cuda

- func: max_pool2d_with_indices_backward.grad_input(Tensor grad_output, Tensor self, int[2] kernel_size, int[2] stride, int[2] padding, int[2] dilation, bool ceil_mode, Tensor indices, *, Tensor(a!) grad_input) -> Tensor(a!)
  python_module: nn
  dispatch:
    CPU: max_pool2d_with_indices_backward_out_cpu
    CUDA: max_pool2d_with_indices_backward_out_cuda

- func: max_pool2d_with_indices_backward(Tensor grad_output, Tensor self, int[2] kernel_size, int[2] stride, int[2] padding, int[2] dilation, bool ceil_mode, Tensor indices) -> Tensor
  python_module: nn
  dispatch:
    CPU: max_pool2d_with_indices_backward_cpu
    CUDA: max_pool2d_with_indices_backward_cuda

# Return: (Tensor output, Tensor indices)
- func: max_pool3d_with_indices.out(Tensor self, int[3] kernel_size, int[3] stride=[], int[3] padding=0, int[3] dilation=1, bool ceil_mode=False, *, Tensor(a!) out, Tensor(b!) indices) -> (Tensor(a!), Tensor(b!))
  python_module: nn
  dispatch:
    CPU: max_pool3d_with_indices_out_cpu
    CUDA: max_pool3d_with_indices_out_cuda

# Return: (Tensor output, Tensor indices)
- func: max_pool3d_with_indices(Tensor self, int[3] kernel_size, int[3] stride=[], int[3] padding=0, int[3] dilation=1, bool ceil_mode=False) -> (Tensor, Tensor)
  python_module: nn
  dispatch:
    CPU: max_pool3d_with_indices_cpu
    CUDA: max_pool3d_with_indices_cuda

- func: max_pool3d_with_indices_backward.grad_input(Tensor grad_output, Tensor self, int[3] kernel_size, int[3] stride, int[3] padding, int[3] dilation, bool ceil_mode, Tensor indices, *, Tensor(a!) grad_input) -> Tensor(a!)
  python_module: nn
  dispatch:
    CPU: max_pool3d_with_indices_backward_out_cpu
    CUDA: max_pool3d_with_indices_backward_out_cuda

- func: max_pool3d_with_indices_backward(Tensor grad_output, Tensor self, int[3] kernel_size, int[3] stride, int[3] padding, int[3] dilation, bool ceil_mode, Tensor indices) -> Tensor
  python_module: nn
  dispatch:
    CPU: max_pool3d_with_indices_backward_cpu
    CUDA: max_pool3d_with_indices_backward_cuda

- func: max_unpool2d.out(Tensor self, Tensor indices, int[2] output_size, *, Tensor(a!) out) -> Tensor(a!)
  python_module: nn
  dispatch:
    CPU: max_unpooling2d_forward_out_cpu
    CUDA: max_unpooling2d_forward_out_cuda

- func: max_unpool2d(Tensor self, Tensor indices, int[2] output_size) -> Tensor
  python_module: nn
  dispatch:
    CPU: max_unpooling2d_forward_cpu
    CUDA: max_unpooling2d_forward_cuda

- func: max_unpool2d_backward.grad_input(Tensor grad_output, Tensor self, Tensor indices, int[2] output_size, *, Tensor(a!) grad_input) -> Tensor(a!)
  python_module: nn
  dispatch:
    CPU: max_unpooling2d_backward_out_cpu
    CUDA: max_unpooling2d_backward_out_cuda

- func: max_unpool2d_backward(Tensor grad_output, Tensor self, Tensor indices, int[2] output_size) -> Tensor
  python_module: nn
  dispatch:
    CPU: max_unpooling2d_backward_cpu
    CUDA: max_unpooling2d_backward_cuda

- func: max_unpool3d.out(Tensor self, Tensor indices, int[3] output_size, int[3] stride, int[3] padding, *, Tensor(a!) out) -> Tensor(a!)
  python_module: nn
  dispatch:
    CPU: max_unpooling3d_forward_out_cpu
    CUDA: max_unpooling3d_forward_out_cuda

- func: max_unpool3d(Tensor self, Tensor indices, int[3] output_size, int[3] stride, int[3] padding) -> Tensor
  python_module: nn
  dispatch:
    CPU: max_unpooling3d_forward_cpu
    CUDA: max_unpooling3d_forward_cuda

- func: max_unpool3d_backward.grad_input(Tensor grad_output, Tensor self, Tensor indices, int[3] output_size, int[3] stride, int[3] padding, *, Tensor(a!) grad_input) -> Tensor(a!)
  python_module: nn
  dispatch:
    CPU: max_unpooling3d_backward_out_cpu
    CUDA: max_unpooling3d_backward_out_cuda

- func: max_unpool3d_backward(Tensor grad_output, Tensor self, Tensor indices, int[3] output_size, int[3] stride, int[3] padding) -> Tensor
  python_module: nn
  dispatch:
    CPU: max_unpooling3d_backward_cpu
    CUDA: max_unpooling3d_backward_cuda

- func: reflection_pad1d.out(Tensor self, int[2] padding, *, Tensor(a!) out) -> Tensor(a!)
  python_module: nn
  dispatch:
    CPU: reflection_pad1d_out_cpu
    CUDA: reflection_pad1d_out_cuda

- func: reflection_pad1d(Tensor self, int[2] padding) -> Tensor
  python_module: nn
  dispatch:
    CPU: reflection_pad1d_cpu
    CUDA: reflection_pad1d_cuda

- func: reflection_pad1d_backward.grad_input(Tensor grad_output, Tensor self, int[2] padding, *, Tensor(a!) grad_input) -> Tensor(a!)
  python_module: nn
  dispatch:
    CPU: reflection_pad1d_backward_out_cpu
    CUDA: reflection_pad1d_backward_out_cuda

- func: reflection_pad1d_backward(Tensor grad_output, Tensor self, int[2] padding) -> Tensor
  python_module: nn
  dispatch:
    CPU: reflection_pad1d_backward_cpu
    CUDA: reflection_pad1d_backward_cuda

- func: reflection_pad2d.out(Tensor self, int[4] padding, *, Tensor(a!) out) -> Tensor(a!)
  python_module: nn
  dispatch:
    CPU: reflection_pad2d_out_cpu
    CUDA: reflection_pad2d_out_cuda

- func: reflection_pad2d(Tensor self, int[4] padding) -> Tensor
  python_module: nn
  dispatch:
    CPU: reflection_pad2d_cpu
    CUDA: reflection_pad2d_cuda

- func: reflection_pad2d_backward.grad_input(Tensor grad_output, Tensor self, int[4] padding, *, Tensor(a!) grad_input) -> Tensor(a!)
  python_module: nn
  dispatch:
    CPU: reflection_pad2d_backward_out_cpu
    CUDA: reflection_pad2d_backward_out_cuda

- func: reflection_pad2d_backward(Tensor grad_output, Tensor self, int[4] padding) -> Tensor
  python_module: nn
  dispatch:
    CPU: reflection_pad2d_backward_cpu
    CUDA: reflection_pad2d_backward_cuda

- func: replication_pad1d.out(Tensor self, int[2] padding, *, Tensor(a!) out) -> Tensor(a!)
  python_module: nn
  dispatch:
    CPU: replication_pad1d_out_cpu
    CUDA: replication_pad1d_out_cuda

- func: replication_pad1d(Tensor self, int[2] padding) -> Tensor
  python_module: nn
  dispatch:
    CPU: replication_pad1d_cpu
    CUDA: replication_pad1d_cuda

- func: replication_pad1d_backward.grad_input(Tensor grad_output, Tensor self, int[2] padding, *, Tensor(a!) grad_input) -> Tensor(a!)
  python_module: nn
  dispatch:
    CPU: replication_pad1d_backward_out_cpu
    CUDA: replication_pad1d_backward_out_cuda

- func: replication_pad1d_backward(Tensor grad_output, Tensor self, int[2] padding) -> Tensor
  python_module: nn
  dispatch:
    CPU: replication_pad1d_backward_cpu
    CUDA: replication_pad1d_backward_cuda

- func: replication_pad2d.out(Tensor self, int[4] padding, *, Tensor(a!) out) -> Tensor(a!)
  python_module: nn
  dispatch:
    CPU: replication_pad2d_out_cpu
    CUDA: replication_pad2d_out_cuda

- func: replication_pad2d(Tensor self, int[4] padding) -> Tensor
  python_module: nn
  dispatch:
    CPU: replication_pad2d_cpu
    CUDA: replication_pad2d_cuda

- func: replication_pad2d_backward.grad_input(Tensor grad_output, Tensor self, int[4] padding, *, Tensor(a!) grad_input) -> Tensor(a!)
  python_module: nn
  dispatch:
    CPU: replication_pad2d_backward_out_cpu
    CUDA: replication_pad2d_backward_out_cuda

- func: replication_pad2d_backward(Tensor grad_output, Tensor self, int[4] padding) -> Tensor
  python_module: nn
  dispatch:
    CPU: replication_pad2d_backward_cpu
    CUDA: replication_pad2d_backward_cuda

- func: replication_pad3d.out(Tensor self, int[6] padding, *, Tensor(a!) out) -> Tensor(a!)
  python_module: nn
  dispatch:
    CPU: replication_pad3d_out_cpu
    CUDA: replication_pad3d_out_cuda

- func: replication_pad3d(Tensor self, int[6] padding) -> Tensor
  python_module: nn
  dispatch:
    CPU: replication_pad3d_cpu
    CUDA: replication_pad3d_cuda

- func: replication_pad3d_backward.grad_input(Tensor grad_output, Tensor self, int[6] padding, *, Tensor(a!) grad_input) -> Tensor(a!)
  python_module: nn
  dispatch:
    CPU: replication_pad3d_backward_out_cpu
    CUDA: replication_pad3d_backward_out_cuda

- func: replication_pad3d_backward(Tensor grad_output, Tensor self, int[6] padding) -> Tensor
  python_module: nn
  dispatch:
    CPU: replication_pad3d_backward_cpu
    CUDA: replication_pad3d_backward_cuda

- func: upsample_linear1d.out(Tensor self, int[1] output_size, bool align_corners, *, Tensor(a!) out) -> Tensor(a!)
  python_module: nn
  dispatch:
    CPU: upsample_linear1d_out_cpu
    CUDA: upsample_linear1d_out_cuda

- func: upsample_linear1d(Tensor self, int[1] output_size, bool align_corners) -> Tensor
  python_module: nn
  dispatch:
    CPU: upsample_linear1d_cpu
    CUDA: upsample_linear1d_cuda

- func: upsample_linear1d_backward.grad_input(Tensor grad_output, int[1] output_size, int[3] input_size, bool align_corners, *, Tensor(a!) grad_input) -> Tensor(a!)
  python_module: nn
  dispatch:
    CPU: upsample_linear1d_backward_out_cpu
    CUDA: upsample_linear1d_backward_out_cuda

- func: upsample_linear1d_backward(Tensor grad_output, int[1] output_size, int[3] input_size, bool align_corners) -> Tensor
  python_module: nn
  dispatch:
    CPU: upsample_linear1d_backward_cpu
    CUDA: upsample_linear1d_backward_cuda

- func: upsample_bilinear2d.out(Tensor self, int[2] output_size, bool align_corners, *, Tensor(a!) out) -> Tensor(a!)
  python_module: nn
  dispatch:
    CPU: upsample_bilinear2d_out_cpu
    CUDA: upsample_bilinear2d_out_cuda

- func: upsample_bilinear2d(Tensor self, int[2] output_size, bool align_corners) -> Tensor
  python_module: nn
  dispatch:
    CPU: upsample_bilinear2d_cpu
    CUDA: upsample_bilinear2d_cuda
    QuantizedCPU: quantized_upsample_bilinear2d_cpu

- func: upsample_bilinear2d_backward.grad_input(Tensor grad_output, int[2] output_size, int[4] input_size, bool align_corners, *, Tensor(a!) grad_input) -> Tensor(a!)
  python_module: nn
  dispatch:
    CPU: upsample_bilinear2d_backward_out_cpu
    CUDA: upsample_bilinear2d_backward_out_cuda

- func: upsample_bilinear2d_backward(Tensor grad_output, int[2] output_size, int[4] input_size, bool align_corners) -> Tensor
  python_module: nn
  dispatch:
    CPU: upsample_bilinear2d_backward_cpu
    CUDA: upsample_bilinear2d_backward_cuda

- func: upsample_bicubic2d.out(Tensor self, int[2] output_size, bool align_corners, *, Tensor(a!) out) -> Tensor(a!)
  python_module: nn
  dispatch:
    CPU: upsample_bicubic2d_out_cpu
    CUDA: upsample_bicubic2d_out_cuda

- func: upsample_bicubic2d(Tensor self, int[2] output_size, bool align_corners) -> Tensor
  python_module: nn
  dispatch:
    CPU: upsample_bicubic2d_cpu
    CUDA: upsample_bicubic2d_cuda

- func: upsample_bicubic2d_backward.grad_input(Tensor grad_output, int[2] output_size, int[4] input_size, bool align_corners, *, Tensor(a!) grad_input) -> Tensor(a!)
  python_module: nn
  dispatch:
    CPU: upsample_bicubic2d_backward_out_cpu
    CUDA: upsample_bicubic2d_backward_out_cuda

- func: upsample_bicubic2d_backward(Tensor grad_output, int[2] output_size, int[4] input_size, bool align_corners) -> Tensor
  python_module: nn
  dispatch:
    CPU: upsample_bicubic2d_backward_cpu
    CUDA: upsample_bicubic2d_backward_cuda

- func: upsample_trilinear3d.out(Tensor self, int[3] output_size, bool align_corners, *, Tensor(a!) out) -> Tensor(a!)
  python_module: nn
  dispatch:
    CPU: upsample_trilinear3d_out_cpu
    CUDA: upsample_trilinear3d_out_cuda

- func: upsample_trilinear3d(Tensor self, int[3] output_size, bool align_corners) -> Tensor
  python_module: nn
  dispatch:
    CPU: upsample_trilinear3d_cpu
    CUDA: upsample_trilinear3d_cuda

- func: upsample_trilinear3d_backward.grad_input(Tensor grad_output, int[3] output_size, int[5] input_size, bool align_corners, *, Tensor(a!) grad_input) -> Tensor(a!)
  python_module: nn
  dispatch:
    CPU: upsample_trilinear3d_backward_out_cpu
    CUDA: upsample_trilinear3d_backward_out_cuda

- func: upsample_trilinear3d_backward(Tensor grad_output, int[3] output_size, int[5] input_size, bool align_corners) -> Tensor
  python_module: nn
  dispatch:
    CPU: upsample_trilinear3d_backward_cpu
    CUDA: upsample_trilinear3d_backward_cuda

- func: upsample_nearest1d.out(Tensor self, int[1] output_size, *, Tensor(a!) out) -> Tensor(a!)
  python_module: nn
  dispatch:
    CPU: upsample_nearest1d_out_cpu
    CUDA: upsample_nearest1d_out_cuda

- func: upsample_nearest1d(Tensor self, int[1] output_size) -> Tensor
  python_module: nn
  dispatch:
    CPU: upsample_nearest1d_cpu
    CUDA: upsample_nearest1d_cuda

- func: upsample_nearest1d_backward.grad_input(Tensor grad_output, int[1] output_size, int[3] input_size, *, Tensor(a!) grad_input) -> Tensor(a!)
  python_module: nn
  dispatch:
    CPU: upsample_nearest1d_backward_out_cpu
    CUDA: upsample_nearest1d_backward_out_cuda

- func: upsample_nearest1d_backward(Tensor grad_output, int[1] output_size, int[3] input_size) -> Tensor
  python_module: nn
  dispatch:
    CPU: upsample_nearest1d_backward_cpu
    CUDA: upsample_nearest1d_backward_cuda

- func: upsample_nearest2d.out(Tensor self, int[2] output_size, *, Tensor(a!) out) -> Tensor(a!)
  python_module: nn
  dispatch:
    CPU: upsample_nearest2d_out_cpu
    CUDA: upsample_nearest2d_out_cuda

- func: upsample_nearest2d(Tensor self, int[2] output_size) -> Tensor
  python_module: nn
  dispatch:
    CPU: upsample_nearest2d_cpu
    CUDA: upsample_nearest2d_cuda
    QuantizedCPU: quantized_upsample_nearest2d_cpu

- func: upsample_nearest2d_backward.grad_input(Tensor grad_output, int[2] output_size, int[4] input_size, *, Tensor(a!) grad_input) -> Tensor(a!)
  python_module: nn
  dispatch:
    CPU: upsample_nearest2d_backward_out_cpu
    CUDA: upsample_nearest2d_backward_out_cuda

- func: upsample_nearest2d_backward(Tensor grad_output, int[2] output_size, int[4] input_size) -> Tensor
  python_module: nn
  dispatch:
    CPU: upsample_nearest2d_backward_cpu
    CUDA: upsample_nearest2d_backward_cuda

- func: upsample_nearest3d.out(Tensor self, int[3] output_size, *, Tensor(a!) out) -> Tensor(a!)
  python_module: nn
  dispatch:
    CPU: upsample_nearest3d_out_cpu
    CUDA: upsample_nearest3d_out_cuda

- func: upsample_nearest3d(Tensor self, int[3] output_size) -> Tensor
  python_module: nn
  dispatch:
    CPU: upsample_nearest3d_cpu
    CUDA: upsample_nearest3d_cuda

- func: upsample_nearest3d_backward.grad_input(Tensor grad_output, int[3] output_size, int[5] input_size, *, Tensor(a!) grad_input) -> Tensor(a!)
  python_module: nn
  dispatch:
    CPU: upsample_nearest3d_backward_out_cpu
    CUDA: upsample_nearest3d_backward_out_cuda

- func: upsample_nearest3d_backward(Tensor grad_output, int[3] output_size, int[5] input_size) -> Tensor
  python_module: nn
  dispatch:
    CPU: upsample_nearest3d_backward_cpu
    CUDA: upsample_nearest3d_backward_cuda

- func: sigmoid_backward.grad_input(Tensor grad_output, Tensor output, *, Tensor(a!) grad_input) -> Tensor(a!)
  python_module: nn
  dispatch:
    CPU: legacy::cpu::_thnn_sigmoid_backward_out
    CUDA: legacy::cuda::_thnn_sigmoid_backward_out

- func: sigmoid_backward(Tensor grad_output, Tensor output) -> Tensor
  use_c10_dispatcher: full
  python_module: nn
  dispatch:
    CPU: legacy::cpu::_thnn_sigmoid_backward
    CUDA: legacy::cuda::_thnn_sigmoid_backward

- func: tanh_backward.grad_input(Tensor grad_output, Tensor output, *, Tensor(a!) grad_input) -> Tensor(a!)
  python_module: nn
  dispatch:
    CPU: legacy::cpu::_thnn_tanh_backward_out
    CUDA: legacy::cuda::_thnn_tanh_backward_out

- func: tanh_backward(Tensor grad_output, Tensor output) -> Tensor
  use_c10_dispatcher: full
  python_module: nn
  dispatch:
    CPU: legacy::cpu::_thnn_tanh_backward
    CUDA: legacy::cuda::_thnn_tanh_backward

# What's a thnn_conv_ versus a slow_conv_?
#
# Historically, we have inefficient implementations of convolutions
# coming from the THNN/THCUNN library.  These convolutions typically
# operated by computing the Toeplitz matrix and then doing a matrix
# multiply with the input; this is very memory inefficient!  However,
# occasionally, we really don't have anything better, so it's helpful
# to have these fallbacks when there is no more optimized implementation
# in cudnn or mkldnn, etc.  Both thnn_ and slow_ convolutions fall
# into this bucket.
#
# The difference between these two designations, is that thnn_ refers
# to a convolution that is still written in the "legacy" style; that is,
# C code in the THNN/ or THCUNN/ directory.  A slow_ convolution is
# one that is written in the native style: modern C++.  Algorithmically,
# these are the same thing, but we give them different prefixes to
# make the operational distinction clear.

- func: slow_conv_transpose2d.out(Tensor self, Tensor weight, int[2] kernel_size, Tensor? bias=None, int[2] stride=1, int[2] padding=0, int[2] output_padding=0, int[2] dilation=1, *, Tensor(a!) out) -> Tensor(a!)
  python_module: nn
  dispatch:
    CPU: slow_conv_transpose2d_out_cpu
    CUDA: slow_conv_transpose2d_out_cuda

- func: slow_conv_transpose2d(Tensor self, Tensor weight, int[2] kernel_size, Tensor? bias=None, int[2] stride=1, int[2] padding=0, int[2] output_padding=0, int[2] dilation=1) -> Tensor
  python_module: nn
  dispatch:
    CPU: slow_conv_transpose2d_cpu
    CUDA: slow_conv_transpose2d_cuda

- func: slow_conv_transpose2d_backward.grad_output(Tensor grad_output, Tensor self, Tensor weight, int[2] kernel_size, int[2] stride, int[2] padding, int[2] output_padding, int[2] dilation, Tensor columns, Tensor ones, *, Tensor(a!)? grad_input, Tensor(b!)? grad_weight, Tensor(c!)? grad_bias) -> (Tensor(a!), Tensor(b!), Tensor(c!))
  python_module: nn
  dispatch:
    CPU: slow_conv_transpose2d_backward_out_cpu
    CUDA: slow_conv_transpose2d_backward_out_cuda

- func: slow_conv_transpose2d_backward.output_mask(Tensor grad_output, Tensor self, Tensor weight, int[2] kernel_size, int[2] stride, int[2] padding, int[2] output_padding, int[2] dilation, Tensor columns, Tensor ones, bool[3] output_mask) -> (Tensor grad_input, Tensor grad_weight, Tensor grad_bias)
  python_module: nn
  dispatch:
    CPU: slow_conv_transpose2d_backward_cpu
    CUDA: slow_conv_transpose2d_backward_cuda

- func: slow_conv_transpose3d.out(Tensor self, Tensor weight, int[3] kernel_size, Tensor? bias=None, int[3] stride=1, int[3] padding=0, int[3] output_padding=0, int[3] dilation=1, *, Tensor(a!) out) -> Tensor(a!)
  python_module: nn
  dispatch:
    CPU: slow_conv_transpose3d_out_cpu
    CUDA: slow_conv_transpose3d_out_cuda

- func: slow_conv_transpose3d(Tensor self, Tensor weight, int[3] kernel_size, Tensor? bias=None, int[3] stride=1, int[3] padding=0, int[3] output_padding=0, int[3] dilation=1) -> Tensor
  python_module: nn
  dispatch:
    CPU: slow_conv_transpose3d_cpu
    CUDA: slow_conv_transpose3d_cuda

- func: slow_conv_transpose3d_backward.grad_output(Tensor grad_output, Tensor self, Tensor weight, int[3] kernel_size, int[3] stride, int[3] padding, int[3] output_padding, int[3] dilation, Tensor finput, Tensor fgrad_input, *, Tensor(a!)? grad_input, Tensor(b!)? grad_weight, Tensor(c!)? grad_bias) -> (Tensor(a!), Tensor(b!), Tensor(c!))
  python_module: nn
  dispatch:
    CPU: slow_conv_transpose3d_backward_out_cpu
    CUDA: slow_conv_transpose3d_backward_out_cuda

- func: slow_conv_transpose3d_backward.output_mask(Tensor grad_output, Tensor self, Tensor weight, int[3] kernel_size, int[3] stride, int[3] padding, int[3] output_padding, int[3] dilation, Tensor finput, Tensor fgrad_input, bool[3] output_mask) -> (Tensor grad_input, Tensor grad_weight, Tensor grad_bias)
  python_module: nn
  dispatch:
    CPU: slow_conv_transpose3d_backward_cpu
    CUDA: slow_conv_transpose3d_backward_cuda

- func: thnn_conv2d.out(Tensor self, Tensor weight, int[2] kernel_size, Tensor? bias=None, int[2] stride=1, int[2] padding=0, *, Tensor(a!) out) -> Tensor(a!)
  python_module: nn

- func: thnn_conv2d(Tensor self, Tensor weight, int[2] kernel_size, Tensor? bias=None, int[2] stride=1, int[2] padding=0) -> Tensor
  python_module: nn

- func: thnn_conv2d_forward.output(Tensor self, Tensor weight, int[2] kernel_size, Tensor? bias, int[2] stride, int[2] padding, *, Tensor(a!) output, Tensor(b!) finput, Tensor(c!) fgrad_input) -> (Tensor(a!), Tensor(b!), Tensor(c!))
  python_module: nn
  dispatch:
    CPU: slow_conv2d_forward_out_cpu
    CUDA: legacy::cuda::_thnn_conv2d_forward_out

- func: thnn_conv2d_forward(Tensor self, Tensor weight, int[2] kernel_size, Tensor? bias, int[2] stride, int[2] padding) -> (Tensor output, Tensor finput, Tensor fgrad_input)
  python_module: nn
  dispatch:
    CPU: slow_conv2d_forward_cpu
    CUDA: legacy::cuda::_thnn_conv2d_forward

- func: thnn_conv2d_backward.grad_input(Tensor grad_output, Tensor self, Tensor weight, int[2] kernel_size, int[2] stride, int[2] padding, Tensor finput, Tensor fgrad_input, *, Tensor(a!)? grad_input, Tensor(b!)? grad_weight, Tensor(c!)? grad_bias) -> (Tensor(a!), Tensor(b!), Tensor(c!))
  python_module: nn
  dispatch:
    CPU: slow_conv2d_backward_out_cpu
    CUDA: legacy::cuda::_thnn_conv2d_backward_out

- func: thnn_conv2d_backward.output_mask(Tensor grad_output, Tensor self, Tensor weight, int[2] kernel_size, int[2] stride, int[2] padding, Tensor finput, Tensor fgrad_input, bool[3] output_mask) -> (Tensor grad_input, Tensor grad_weight, Tensor grad_bias)
  python_module: nn
  dispatch:
    CPU: slow_conv2d_backward_cpu
    CUDA: legacy::cuda::_thnn_conv2d_backward

- func: thnn_conv_depthwise2d.out(Tensor self, Tensor weight, int[2] kernel_size, Tensor? bias=None, int[2] stride=1, int[2] padding=0, int[2] dilation=1, *, Tensor(a!) out) -> Tensor(a!)
  python_module: nn

- func: thnn_conv_depthwise2d(Tensor self, Tensor weight, int[2] kernel_size, Tensor? bias=None, int[2] stride=1, int[2] padding=0, int[2] dilation=1) -> Tensor
  python_module: nn

- func: thnn_conv_depthwise2d_forward.out(Tensor self, Tensor weight, int[2] kernel_size, Tensor? bias, int[2] stride, int[2] padding, int[2] dilation, *, Tensor(a!) out) -> Tensor(a!)
  python_module: nn
  dispatch:
    CUDA: legacy::cuda::_thnn_conv_depthwise2d_forward_out

- func: thnn_conv_depthwise2d_forward(Tensor self, Tensor weight, int[2] kernel_size, Tensor? bias, int[2] stride, int[2] padding, int[2] dilation) -> Tensor
  python_module: nn
  dispatch:
    CUDA: legacy::cuda::_thnn_conv_depthwise2d_forward

- func: thnn_conv_depthwise2d_backward.grad_input(Tensor grad_output, Tensor self, Tensor weight, int[2] kernel_size, int[2] stride, int[2] padding, int[2] dilation, *, Tensor(a!)? grad_input, Tensor(b!)? grad_weight) -> (Tensor(a!), Tensor(b!))
  python_module: nn
  dispatch:
    CUDA: legacy::cuda::_thnn_conv_depthwise2d_backward_out

- func: thnn_conv_depthwise2d_backward.output_mask(Tensor grad_output, Tensor self, Tensor weight, int[2] kernel_size, int[2] stride, int[2] padding, int[2] dilation, bool[2] output_mask) -> (Tensor grad_input, Tensor grad_weight)
  python_module: nn
  dispatch:
    CUDA: legacy::cuda::_thnn_conv_depthwise2d_backward

- func: slow_conv3d.out(Tensor self, Tensor weight, int[3] kernel_size, Tensor? bias=None, int[3] stride=1, int[3] padding=0, *, Tensor(a!) out) -> Tensor(a!)
  python_module: nn

- func: slow_conv3d(Tensor self, Tensor weight, int[3] kernel_size, Tensor? bias=None, int[3] stride=1, int[3] padding=0) -> Tensor
  python_module: nn

- func: slow_conv3d_forward.output(Tensor self, Tensor weight, int[3] kernel_size, Tensor? bias, int[3] stride, int[3] padding, *, Tensor(a!) output, Tensor(b!) finput, Tensor(c!) fgrad_input) -> (Tensor(a!), Tensor(b!), Tensor(c!))
  python_module: nn
  dispatch:
    CPU: slow_conv3d_forward_out_cpu

- func: slow_conv3d_forward(Tensor self, Tensor weight, int[3] kernel_size, Tensor? bias, int[3] stride, int[3] padding) -> (Tensor output, Tensor finput, Tensor fgrad_input)
  python_module: nn
  dispatch:
    CPU: slow_conv3d_forward_cpu

- func: slow_conv3d_backward.grad_input(Tensor grad_output, Tensor self, Tensor weight, int[3] kernel_size, int[3] stride, int[3] padding, Tensor finput, Tensor fgrad_input, *, Tensor(a!)? grad_input, Tensor(b!)? grad_weight, Tensor(c!)? grad_bias) -> (Tensor(a!), Tensor(b!), Tensor(c!))
  python_module: nn
  dispatch:
    CPU: slow_conv3d_backward_out_cpu

- func: slow_conv3d_backward.output_mask(Tensor grad_output, Tensor self, Tensor weight, int[3] kernel_size, int[3] stride, int[3] padding, Tensor finput, Tensor fgrad_input, bool[3] output_mask) -> (Tensor grad_input, Tensor grad_weight, Tensor grad_bias)
  python_module: nn
  dispatch:
    CPU: slow_conv3d_backward_cpu

- func: slow_conv_dilated2d(Tensor self, Tensor weight, int[2] kernel_size, Tensor? bias=None, int[2] stride=1, int[2] padding=0, int[2] dilation=1) -> Tensor
  python_module: nn
  dispatch:
    CPU: slow_conv_dilated2d_cpu
    CUDA: slow_conv_dilated2d_cuda

- func: slow_conv_dilated2d_backward(Tensor grad_output, Tensor self, Tensor weight, int[2] kernel_size, int[2] stride, int[2] padding, int[2] dilation, bool[3] output_mask) -> (Tensor grad_input, Tensor grad_weight, Tensor grad_bias)
  python_module: nn
  dispatch:
    CPU: slow_conv_dilated2d_backward_cpu
    CUDA: slow_conv_dilated2d_backward_cuda

- func: slow_conv_dilated3d(Tensor self, Tensor weight, int[3] kernel_size, Tensor? bias=None, int[3] stride=1, int[3] padding=0, int[3] dilation=1) -> Tensor
  python_module: nn
  dispatch:
    CPU: slow_conv_dilated3d_cpu
    CUDA: slow_conv_dilated3d_cuda

- func: slow_conv_dilated3d_backward(Tensor grad_output, Tensor self, Tensor weight, int[3] kernel_size, int[3] stride, int[3] padding, int[3] dilation, bool[3] output_mask) -> (Tensor grad_input, Tensor grad_weight, Tensor grad_bias)
  python_module: nn
  dispatch:
    CPU: slow_conv_dilated3d_backward_cpu
    CUDA: slow_conv_dilated3d_backward_cuda

- func: col2im.out(Tensor self, int[2] output_size, int[2] kernel_size, int[2] dilation, int[2] padding, int[2] stride, *, Tensor(a!) out) -> Tensor(a!)
  python_module: nn
  dispatch:
    CPU: col2im_out_cpu
    CUDA: col2im_out_cuda

- func: col2im(Tensor self, int[2] output_size, int[2] kernel_size, int[2] dilation, int[2] padding, int[2] stride) -> Tensor
  python_module: nn
  dispatch:
    CPU: col2im_cpu
    CUDA: col2im_cuda

- func: col2im_backward.grad_input(Tensor grad_output, int[2] kernel_size, int[2] dilation, int[2] padding, int[2] stride, *, Tensor(a!) grad_input) -> Tensor(a!)
  python_module: nn
  dispatch:
    CPU: col2im_backward_out_cpu
    CUDA: col2im_backward_out_cuda

- func: col2im_backward(Tensor grad_output, int[2] kernel_size, int[2] dilation, int[2] padding, int[2] stride) -> Tensor
  python_module: nn
  dispatch:
    CPU: col2im_backward_cpu
    CUDA: col2im_backward_cuda

- func: im2col.out(Tensor self, int[2] kernel_size, int[2] dilation, int[2] padding, int[2] stride, *, Tensor(a!) out) -> Tensor(a!)
  python_module: nn
  dispatch:
    CPU: im2col_out_cpu
    CUDA: im2col_out_cuda

- func: im2col(Tensor self, int[2] kernel_size, int[2] dilation, int[2] padding, int[2] stride) -> Tensor
  python_module: nn
  dispatch:
    CPU: im2col_cpu
    CUDA: im2col_cuda

- func: im2col_backward.grad_input(Tensor grad_output, int[2] input_size, int[2] kernel_size, int[2] dilation, int[2] padding, int[2] stride, *, Tensor(a!) grad_input) -> Tensor(a!)
  python_module: nn
  dispatch:
    CPU: im2col_backward_out_cpu
    CUDA: im2col_backward_out_cuda

- func: im2col_backward(Tensor grad_output, int[2] input_size, int[2] kernel_size, int[2] dilation, int[2] padding, int[2] stride) -> Tensor
  python_module: nn
  dispatch:
    CPU: im2col_backward_cpu
    CUDA: im2col_backward_cuda<|MERGE_RESOLUTION|>--- conflicted
+++ resolved
@@ -41,11 +41,6 @@
 - func: backward(Tensor self, Tensor? gradient=None, bool keep_graph=False, bool create_graph=False) -> ()
   variants: method
 
-<<<<<<< HEAD
-# Sets the tensor data held by this `Variable` to be the same as `new_data`.
-# It requires that `new_data` and `Variable` have compatible tensor type, by
-# checking `_has_compatible_shallow_copy_type(this, new_data)`.
-=======
 # DEPRECATED. Sets the tensor data held by this `Variable` to be the same as
 # `new_data`.  It requires that `new_data` and `Variable` have compatible tensor
 # type, by checking `_has_compatible_shallow_copy_type(this, new_data)`.
@@ -53,7 +48,6 @@
 # This function is deprecated because it doesn't really make sense in a world
 # where Variables *are* Tensors (as opposed to them containing tensors, which
 # is what the previous interpretation was.)
->>>>>>> fa511a87
 - func: set_data(Tensor(a!) self, Tensor new_data) -> ()
   use_c10_dispatcher: unboxed_only
   variants: method
@@ -2351,15 +2345,9 @@
 - func: sinh.out(Tensor self, *, Tensor(a!) out) -> Tensor(a!)
   supports_named_tensor: True
 
-<<<<<<< HEAD
-# Returns a copy of this `Variable` that is detached from its autograd graph
-# and has a blank version. This method is OK to call if the `Variable` is a
-# view.
-=======
 # Returns a copy of this `Variable` that is detached from its autograd graph.
 # This method is OK to call if the `Variable` is a view.
 #
->>>>>>> fa511a87
 # NOTE: Previously, if we change the tensor metadata (e.g. sizes / strides /
 # storage / storage_offset) of a tensor created from `detach()`, those metadata
 # in the original tensor will also be updated. However, the new behavior is that
