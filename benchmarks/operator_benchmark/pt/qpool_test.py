from __future__ import absolute_import
from __future__ import division
from __future__ import print_function
from __future__ import unicode_literals

import torch

import operator_benchmark as op_bench

# 2D pooling will have input matrix of rank 3 or 4
qmaxpool2d_configs = op_bench.config_list(
    attrs=(
       #  C    H    W   k       s       p
       (  1,   3,   3, (3, 3), (1, 1), (0, 0)),  # dummy        # noqa
       (  3,  64,  64, (3, 3), (1, 1), (0, 0)),  # dummy        # noqa
       (  3,  64,  64, (3, 3), (2, 2), (1, 1)),  # dummy        # noqa
       # VGG16 pools with original input shape: (-1, 3, 224, 224)
       ( 64, 224, 224, (2, 2), (2, 2), (0, 0)),  # MaxPool2d-4  # noqa
       (128, 112, 112, (2, 2), (2, 2), (0, 0)),  # MaxPool2d-9  # noqa
       (256,  56,  56, (2, 2), (2, 2), (0, 0)),  # MaxPool2d-16 # noqa
       (512,  28,  28, (2, 2), (2, 2), (0, 0)),  # MaxPool2d-23 # noqa
       (512,  14,  14, (2, 2), (2, 2), (0, 0)),  # MaxPool2d-30 # noqa
    ),
    attr_names=('C', 'H', 'W',   # Input layout
                'k', 's', 'p'),  # Pooling parameters
    cross_product_configs={
        'N': range(5),  # if N==0, use rank=3
        'ceil': (False, True),
        'contig': (False, True),
        'dtype': (torch.qint32, torch.qint8, torch.quint8),
    },
    tags=('long',)
)

qmaxpool2d_short_configs = op_bench.config_list(
<<<<<<< HEAD
    attrs=((1, 3, 3, (3, 3), (1, 1), (0, 0)),),  # dummy
=======
    attrs=(
       (1, 3, 3, (3, 3), (1, 1), (0, 0), (1, 1)),  # dummy  # noqa
    ),
>>>>>>> 740a13db
    attr_names=('C', 'H', 'W',        # Input layout
                'k', 's', 'p'),  # Pooling parameters
    cross_product_configs={
        'N': (2,),
        'ceil': (False,),
        'contig': (True,),
        'dtype': (torch.qint32, torch.qint8, torch.quint8),
    },
    tags=('short',)
)


class _QPool2dBenchmarkBase(op_bench.TorchBenchmarkBase):
    def setup(self, N, C, H, W, dtype, contig):
        # Input dimensions
        if N == 0:
            f_input = (torch.rand(C, H, W) - 0.5) * 256
        else:
            f_input = (torch.rand(N, C, H, W) - 0.5) * 256

        scale = 1.0
        zero_point = 0

        # Quantize the tensor
        self.q_input = torch.quantize_per_tensor(f_input, scale=scale,
                                                 zero_point=zero_point,
                                                 dtype=dtype)
        if not contig:
            # Permute into NHWC and back to make it non-contiguous
            if N == 0:
                self.q_input = self.q_input.permute(1, 2, 0).contiguous()
                self.q_input = self.q_input.permute(2, 0, 1)
            else:
                self.q_input = self.q_input.permute(0, 2, 3, 1).contiguous()
                self.q_input = self.q_input.permute(0, 3, 1, 2)

    def forward(self):
        return self.pool_op(self.q_input)


class QMaxPool2dBenchmark(_QPool2dBenchmarkBase):
    def init(self, N, C, H, W, k, s, p, ceil, contig, dtype):
        self.pool_op = torch.nn.MaxPool2d(kernel_size=k, stride=s, padding=p,
                                          dilation=(1, 1), ceil_mode=ceil,
                                          return_indices=False)
        super(QMaxPool2dBenchmark, self).setup(N, C, H, W, dtype, contig)


class QAvgPool2dBenchmark(_QPool2dBenchmarkBase):
    def init(self, N, C, H, W, k, s, p, ceil, contig, dtype):
        self.pool_op = torch.nn.MaxPool2d(kernel_size=k, stride=s, padding=p,
                                          ceil_mode=ceil)
        super(QAvgPool2dBenchmark, self).setup(N, C, H, W, dtype, contig)


op_bench.generate_pt_test(qmaxpool2d_short_configs, QAvgPool2dBenchmark)
op_bench.generate_pt_test(qmaxpool2d_short_configs, QMaxPool2dBenchmark)
op_bench.generate_pt_test(qmaxpool2d_configs, QAvgPool2dBenchmark)
op_bench.generate_pt_test(qmaxpool2d_configs, QMaxPool2dBenchmark)


if __name__ == "__main__":
    op_bench.benchmark_runner.main()<|MERGE_RESOLUTION|>--- conflicted
+++ resolved
@@ -33,13 +33,7 @@
 )
 
 qmaxpool2d_short_configs = op_bench.config_list(
-<<<<<<< HEAD
-    attrs=((1, 3, 3, (3, 3), (1, 1), (0, 0)),),  # dummy
-=======
-    attrs=(
-       (1, 3, 3, (3, 3), (1, 1), (0, 0), (1, 1)),  # dummy  # noqa
-    ),
->>>>>>> 740a13db
+    attrs=((1, 3, 3, (3, 3), (1, 1), (0, 0), (1, 1)),),  # dummy  # noqa
     attr_names=('C', 'H', 'W',        # Input layout
                 'k', 's', 'p'),  # Pooling parameters
     cross_product_configs={
