from __future__ import absolute_import
from __future__ import division
from __future__ import print_function
from __future__ import unicode_literals

import random

import torch
import torch.quantization as tq
import torch.nn.quantized as nnq

import operator_benchmark as op_bench

r"""Microbenchmarks for the quantized activations."""

<<<<<<< HEAD
qactivation_long_configs = op_bench.cross_product_configs(
    dims=(
        # VGG-16 relu's with original shape: (-1, 3, 224, 224)
        ( 64, 224, 224),  # ReLU-1   # noqa
        (128, 112, 112),  # ReLU-6   # noqa
        (256,  56,  56),  # ReLU-11  # noqa
        (512,  28,  28),  # ReLU-18  # noqa
        (512,  14,  14),  # ReLU-25  # noqa
        # Batch = 16
        (16,  64, 224, 224),  # ReLU-1   # noqa
        (16, 128, 112, 112),  # ReLU-6   # noqa
        (16, 256,  56,  56),  # ReLU-11  # noqa
        (16, 512,  28,  28),  # ReLU-18  # noqa
        (16, 512,  14,  14),  # ReLU-25  # noqa
=======
qrelu_configs = op_bench.cross_product_configs(
    dims=(
        (1,), (1, 1), (1, 1, 1),     # Single element
        (2, 1), (1, 2),              # Rank=2 row-/col-major
        (3, 4, 5),                   # Rank=3
        (1, 3, 4, 5), (2, 3, 4, 5),  # Rank=4, batch=1, batch>1
        (4, 1, 1, 1),                # Rank=4, all other single dimensions
>>>>>>> 50985ecf
    ),
    permute_dims=(False, True),
    inplace=(False, True),
    dtype=(torch.quint8, torch.qint8, torch.qint32),
    tags=('short',)
)

qactivation_short_configs = op_bench.cross_product_configs(
    dims=((3, 4, 5),      # Rank=3
          (2, 3, 4, 5)),  # Rank=4,
    permute_dims=(False,),
    inplace=(False,),
    dtype=(torch.quint8, torch.qint8, torch.qint32),
    tags=('short',)
)


class QReLUBenchmark(op_bench.TorchBenchmarkBase):
    def init(self, dims, permute_dims, inplace, dtype):
        self.qop = nnq.ReLU(inplace=inplace)

        # Input dimensions
        f_input = (torch.rand(*dims) - 0.5) * 1e6

        # Get quantization paramerters and quantize
        if dtype in (torch.qint8, torch.quint8):
            observer = tq.MinMaxObserver(dtype=dtype,
                                         qscheme=torch.per_tensor_affine,
                                         reduce_range=False)
            observer.forward(f_input)
            scale, zero_point = observer.calculate_qparams()
            scale, zero_point = scale.item(), zero_point.item()
        else:
            zero_point = 0
            qinfo = torch.iinfo(dtype)
            fmin, fmax = f_input.min().item(), f_input.max().item()
            if fmax == fmin:
                scale = 1.0
            else:
                scale = (fmax - fmin) / (qinfo.max - qinfo.min)

        # Quantize the tensor
        self.q_input = torch.quantize_per_tensor(f_input, scale=scale,
                                                 zero_point=zero_point,
                                                 dtype=dtype)
        if permute_dims:
            # Make non-contiguous
            new_shape = list(range(len(self.q_input.shape)))
            random.shuffle(new_shape)
            self.q_input = self.q_input.permute(new_shape)

        self.set_module_name("QReLU")

    def forward(self):
        return self.qop(self.q_input)

<<<<<<< HEAD
class QReLU6Benchmark(_ActivationBenchmarkBase):
    def init(self, dims, permute_dims, inplace, dtype):
        super(QReLU6Benchmark, self).setup(dims, permute_dims, dtype)
        # TODO(z-a-f): Enable `inplace` after #29245
        self.qop = nnq.ReLU6(inplace=False)
        self.set_module_name("QReLU6")


op_bench.generate_pt_test(qactivation_short_configs + qactivation_long_configs,
                          QReLUBenchmark)
op_bench.generate_pt_test(qactivation_short_configs + qactivation_long_configs,
                          QReLU6Benchmark)

=======
op_bench.generate_pt_test(qrelu_configs, QReLUBenchmark)
>>>>>>> 50985ecf

if __name__ == "__main__":
    op_bench.benchmark_runner.main()<|MERGE_RESOLUTION|>--- conflicted
+++ resolved
@@ -13,22 +13,6 @@
 
 r"""Microbenchmarks for the quantized activations."""
 
-<<<<<<< HEAD
-qactivation_long_configs = op_bench.cross_product_configs(
-    dims=(
-        # VGG-16 relu's with original shape: (-1, 3, 224, 224)
-        ( 64, 224, 224),  # ReLU-1   # noqa
-        (128, 112, 112),  # ReLU-6   # noqa
-        (256,  56,  56),  # ReLU-11  # noqa
-        (512,  28,  28),  # ReLU-18  # noqa
-        (512,  14,  14),  # ReLU-25  # noqa
-        # Batch = 16
-        (16,  64, 224, 224),  # ReLU-1   # noqa
-        (16, 128, 112, 112),  # ReLU-6   # noqa
-        (16, 256,  56,  56),  # ReLU-11  # noqa
-        (16, 512,  28,  28),  # ReLU-18  # noqa
-        (16, 512,  14,  14),  # ReLU-25  # noqa
-=======
 qrelu_configs = op_bench.cross_product_configs(
     dims=(
         (1,), (1, 1), (1, 1, 1),     # Single element
@@ -36,19 +20,9 @@
         (3, 4, 5),                   # Rank=3
         (1, 3, 4, 5), (2, 3, 4, 5),  # Rank=4, batch=1, batch>1
         (4, 1, 1, 1),                # Rank=4, all other single dimensions
->>>>>>> 50985ecf
     ),
     permute_dims=(False, True),
     inplace=(False, True),
-    dtype=(torch.quint8, torch.qint8, torch.qint32),
-    tags=('short',)
-)
-
-qactivation_short_configs = op_bench.cross_product_configs(
-    dims=((3, 4, 5),      # Rank=3
-          (2, 3, 4, 5)),  # Rank=4,
-    permute_dims=(False,),
-    inplace=(False,),
     dtype=(torch.quint8, torch.qint8, torch.qint32),
     tags=('short',)
 )
@@ -93,23 +67,7 @@
     def forward(self):
         return self.qop(self.q_input)
 
-<<<<<<< HEAD
-class QReLU6Benchmark(_ActivationBenchmarkBase):
-    def init(self, dims, permute_dims, inplace, dtype):
-        super(QReLU6Benchmark, self).setup(dims, permute_dims, dtype)
-        # TODO(z-a-f): Enable `inplace` after #29245
-        self.qop = nnq.ReLU6(inplace=False)
-        self.set_module_name("QReLU6")
-
-
-op_bench.generate_pt_test(qactivation_short_configs + qactivation_long_configs,
-                          QReLUBenchmark)
-op_bench.generate_pt_test(qactivation_short_configs + qactivation_long_configs,
-                          QReLU6Benchmark)
-
-=======
 op_bench.generate_pt_test(qrelu_configs, QReLUBenchmark)
->>>>>>> 50985ecf
 
 if __name__ == "__main__":
     op_bench.benchmark_runner.main()