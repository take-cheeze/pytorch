--- conflicted
+++ resolved
@@ -9,11 +9,7 @@
     gather_test, linear_test, matmul_test, pool_test,  # noqa
     softmax_test, split_test, unary_test, fill_test, as_strided_test,  # noqa
     # Quantized tests
-<<<<<<< HEAD
-    qactivation_test, qconv_test, qlinear_test, qpool_test,  # noqa
-=======
-    qactivation_test, qarithmetic_test, qconv_test, qlinear_test,  # noqa
->>>>>>> aa668485
+    qactivation_test, qarithmetic_test, qconv_test, qlinear_test,  qpool_test  # noqa
 )
 
 if __name__ == "__main__":
